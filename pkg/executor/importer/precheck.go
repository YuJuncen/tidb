// Copyright 2023 PingCAP, Inc.
//
// Licensed under the Apache License, Version 2.0 (the "License");
// you may not use this file except in compliance with the License.
// You may obtain a copy of the License at
//
//     http://www.apache.org/licenses/LICENSE-2.0
//
// Unless required by applicable law or agreed to in writing, software
// distributed under the License is distributed on an "AS IS" BASIS,
// WITHOUT WARRANTIES OR CONDITIONS OF ANY KIND, either express or implied.
// See the License for the specific language governing permissions and
// limitations under the License.

package importer

import (
	"context"
	"fmt"
	"time"

	"github.com/pingcap/errors"
	"github.com/pingcap/tidb/br/pkg/storage"
	"github.com/pingcap/tidb/br/pkg/streamhelper"
	tidb "github.com/pingcap/tidb/pkg/config"
	"github.com/pingcap/tidb/pkg/lightning/common"
	"github.com/pingcap/tidb/pkg/parser/terror"
	"github.com/pingcap/tidb/pkg/util"
	"github.com/pingcap/tidb/pkg/util/cdcutil"
	"github.com/pingcap/tidb/pkg/util/dbterror/exeerrors"
	"github.com/pingcap/tidb/pkg/util/etcd"
	"github.com/pingcap/tidb/pkg/util/intest"
	"github.com/pingcap/tidb/pkg/util/sqlexec"
)

const (
	etcdDialTimeout = 5 * time.Second
)

// GetEtcdClient returns an etcd client.
// exported for testing.
var GetEtcdClient = getEtcdClient

// CheckRequirements checks the requirements for IMPORT INTO.
// we check the following things here:
//   - when import from file
//     1. there is no active job on the target table
//     2. the total file size > 0
//     3. if global sort, thread count >= 16 and have required privileges
//   - target table should be empty
//   - no CDC or PiTR tasks running
//
// we check them one by one, and return the first error we meet.
func (e *LoadDataController) CheckRequirements(ctx context.Context, conn sqlexec.SQLExecutor) error {
	if e.DataSourceType == DataSourceTypeFile {
		cnt, err := GetActiveJobCnt(ctx, conn, e.Plan.DBName, e.Plan.TableInfo.Name.L)
		if err != nil {
			return errors.Trace(err)
		}
		if cnt > 0 {
			return exeerrors.ErrLoadDataPreCheckFailed.FastGenByArgs("there is active job on the target table already")
		}
		if err := e.checkTotalFileSize(); err != nil {
			return err
		}
		// run global sort with < 8 thread might OOM on ingest step
		// TODO: remove this limit after control memory usage.
		if e.IsGlobalSort() && e.ThreadCnt < 8 {
			return exeerrors.ErrLoadDataPreCheckFailed.FastGenByArgs("global sort requires at least 8 threads")
		}
	}
	if err := e.checkTableEmpty(ctx, conn); err != nil {
		return err
	}
	if !e.DisablePrecheck {
		if err := e.checkCDCPiTRTasks(ctx); err != nil {
			return err
		}
	}
	if e.IsGlobalSort() {
		return e.checkGlobalSortStorePrivilege(ctx)
	}
	return nil
}

func (e *LoadDataController) checkTotalFileSize() error {
	if e.TotalFileSize == 0 {
		// this happens when:
		// 1. no file matched when using wildcard
		// 2. all matched file is empty(with or without wildcard)
		return exeerrors.ErrLoadDataPreCheckFailed.FastGenByArgs("No file matched, or the file is empty. Please provide a valid file location.")
	}
	return nil
}

func (e *LoadDataController) checkTableEmpty(ctx context.Context, conn sqlexec.SQLExecutor) error {
	sql := common.SprintfWithIdentifiers("SELECT 1 FROM %s.%s USE INDEX() LIMIT 1", e.DBName, e.Table.Meta().Name.L)
	rs, err := conn.ExecuteInternal(ctx, sql)
	if err != nil {
		return err
	}
	defer terror.Call(rs.Close)
	rows, err := sqlexec.DrainRecordSet(ctx, rs, 1)
	if err != nil {
		return err
	}
	if len(rows) > 0 {
		return exeerrors.ErrLoadDataPreCheckFailed.FastGenByArgs("target table is not empty")
	}
	return nil
}

func (*LoadDataController) checkCDCPiTRTasks(ctx context.Context) error {
	cli, err := GetEtcdClient()
	if err != nil {
		return err
	}
	defer terror.Call(cli.Close)

	pitrCli := streamhelper.NewMetaDataClient(cli.GetClient())
	tasks, err := pitrCli.GetAllTasks(ctx)
	if err != nil {
		return err
	}
	if len(tasks) > 0 {
		names := make([]string, 0, len(tasks))
		for _, task := range tasks {
			names = append(names, task.Info.GetName())
		}
		return exeerrors.ErrLoadDataPreCheckFailed.FastGenByArgs(fmt.Sprintf("found PiTR log streaming task(s): %v,", names))
	}

<<<<<<< HEAD
	nameSet, err := utils.GetRunningChangefeeds(ctx, cli.GetClient())
=======
	nameSet, err := cdcutil.GetCDCChangefeedNameSet(ctx, cli.GetClient())
>>>>>>> f304f041
	if err != nil {
		return errors.Trace(err)
	}

	if !nameSet.Empty() {
		return exeerrors.ErrLoadDataPreCheckFailed.FastGenByArgs(nameSet.MessageToUser())
	}
	return nil
}

func (e *LoadDataController) checkGlobalSortStorePrivilege(ctx context.Context) error {
	// we need read/put/delete/list privileges on global sort store.
	// only support S3 now.
	target := "cloud storage"
	cloudStorageURL, err3 := storage.ParseRawURL(e.Plan.CloudStorageURI)
	if err3 != nil {
		return exeerrors.ErrLoadDataInvalidURI.GenWithStackByArgs(target, err3.Error())
	}
	b, err2 := storage.ParseBackendFromURL(cloudStorageURL, nil)
	if err2 != nil {
		return exeerrors.ErrLoadDataInvalidURI.GenWithStackByArgs(target, GetMsgFromBRError(err2))
	}

	if b.GetS3() == nil && b.GetGcs() == nil {
		// we only support S3 now, but in test we are using GCS.
		return exeerrors.ErrLoadDataPreCheckFailed.FastGenByArgs("unsupported cloud storage uri scheme: " + cloudStorageURL.Scheme)
	}

	opt := &storage.ExternalStorageOptions{
		CheckPermissions: []storage.Permission{
			storage.GetObject,
			storage.ListObjects,
			storage.PutAndDeleteObject,
		},
	}
	if intest.InTest {
		opt.NoCredentials = true
	}
	_, err := storage.New(ctx, b, opt)
	if err != nil {
		return exeerrors.ErrLoadDataPreCheckFailed.FastGenByArgs("check cloud storage uri access: " + err.Error())
	}
	return nil
}

func getEtcdClient() (*etcd.Client, error) {
	tidbCfg := tidb.GetGlobalConfig()
	tls, err := util.NewTLSConfig(
		util.WithCAPath(tidbCfg.Security.ClusterSSLCA),
		util.WithCertAndKeyPath(tidbCfg.Security.ClusterSSLCert, tidbCfg.Security.ClusterSSLKey),
	)
	if err != nil {
		return nil, err
	}
	ectdEndpoints, err := util.ParseHostPortAddr(tidbCfg.Path)
	if err != nil {
		return nil, err
	}
	return etcd.NewClientFromCfg(ectdEndpoints, etcdDialTimeout, "", tls)
}<|MERGE_RESOLUTION|>--- conflicted
+++ resolved
@@ -130,11 +130,7 @@
 		return exeerrors.ErrLoadDataPreCheckFailed.FastGenByArgs(fmt.Sprintf("found PiTR log streaming task(s): %v,", names))
 	}
 
-<<<<<<< HEAD
-	nameSet, err := utils.GetRunningChangefeeds(ctx, cli.GetClient())
-=======
-	nameSet, err := cdcutil.GetCDCChangefeedNameSet(ctx, cli.GetClient())
->>>>>>> f304f041
+	nameSet, err := cdcutil.GetRunningChangefeeds(ctx, cli.GetClient())
 	if err != nil {
 		return errors.Trace(err)
 	}
