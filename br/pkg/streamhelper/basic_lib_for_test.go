// Copyright 2022 PingCAP, Inc. Licensed under Apache-2.0.

package streamhelper_test

import (
	"bytes"
	"context"
	"encoding/hex"
	"fmt"
	"math"
	"math/rand"
	"sort"
	"strings"
	"sync"
	"sync/atomic"
	"testing"

	backup "github.com/pingcap/kvproto/pkg/brpb"
	"github.com/pingcap/kvproto/pkg/errorpb"
	logbackup "github.com/pingcap/kvproto/pkg/logbackuppb"
	"github.com/pingcap/kvproto/pkg/metapb"
	"github.com/pingcap/log"
	"github.com/pingcap/tidb/br/pkg/streamhelper"
	"github.com/pingcap/tidb/br/pkg/utils"
	"github.com/pingcap/tidb/kv"
	"go.uber.org/zap"
	"google.golang.org/grpc"
)

type flushSimulator struct {
	flushedEpoch uint64
	enabled      bool
}

func (c flushSimulator) makeError(requestedEpoch uint64) *errorpb.Error {
	if !c.enabled {
		return nil
	}
	if c.flushedEpoch == 0 {
		e := errorpb.Error{
			Message: "not flushed",
		}
		return &e
	}
	if c.flushedEpoch != requestedEpoch {
		e := errorpb.Error{
			Message: "flushed epoch not match",
		}
		return &e
	}
	return nil
}

func (c flushSimulator) fork() flushSimulator {
	return flushSimulator{
		enabled: c.enabled,
	}
}

type region struct {
	rng        kv.KeyRange
	leader     uint64
	epoch      uint64
	id         uint64
	checkpoint atomic.Uint64

	fsim flushSimulator
}

type fakeStore struct {
	id      uint64
	regions map[uint64]*region
}

type fakeCluster struct {
	mu        sync.Mutex
	idAlloced uint64
	stores    map[uint64]*fakeStore
	regions   []*region
	testCtx   *testing.T

	onGetClient func(uint64) error
}

func overlaps(a, b kv.KeyRange) bool {
	if len(b.EndKey) == 0 {
		return len(a.EndKey) == 0 || bytes.Compare(a.EndKey, b.StartKey) > 0
	}
	if len(a.EndKey) == 0 {
		return len(b.EndKey) == 0 || bytes.Compare(b.EndKey, a.StartKey) > 0
	}
	return bytes.Compare(a.StartKey, b.EndKey) < 0 && bytes.Compare(b.StartKey, a.EndKey) < 0
}

func (r *region) splitAt(newID uint64, k string) *region {
	newRegion := &region{
		rng:    kv.KeyRange{StartKey: []byte(k), EndKey: r.rng.EndKey},
		leader: r.leader,
		epoch:  r.epoch + 1,
		id:     newID,
		fsim:   r.fsim.fork(),
	}
	newRegion.checkpoint.Store(r.checkpoint.Load())
	r.rng.EndKey = []byte(k)
	r.epoch += 1
	r.fsim = r.fsim.fork()
	return newRegion
}

func (r *region) flush() {
	r.fsim.flushedEpoch = r.epoch
}

func (f *fakeStore) GetLastFlushTSOfRegion(ctx context.Context, in *logbackup.GetLastFlushTSOfRegionRequest, opts ...grpc.CallOption) (*logbackup.GetLastFlushTSOfRegionResponse, error) {
	resp := &logbackup.GetLastFlushTSOfRegionResponse{
		Checkpoints: []*logbackup.RegionCheckpoint{},
	}
	for _, r := range in.Regions {
		region, ok := f.regions[r.Id]
		if !ok || region.leader != f.id {
			resp.Checkpoints = append(resp.Checkpoints, &logbackup.RegionCheckpoint{
				Err: &errorpb.Error{
					Message: "not found",
				},
				Region: &logbackup.RegionIdentity{
					Id:           region.id,
					EpochVersion: region.epoch,
				},
			})
			continue
		}
		if err := region.fsim.makeError(r.EpochVersion); err != nil {
			resp.Checkpoints = append(resp.Checkpoints, &logbackup.RegionCheckpoint{
				Err: err,
				Region: &logbackup.RegionIdentity{
					Id:           region.id,
					EpochVersion: region.epoch,
				},
			})
			continue
		}
		if region.epoch != r.EpochVersion {
			resp.Checkpoints = append(resp.Checkpoints, &logbackup.RegionCheckpoint{
				Err: &errorpb.Error{
					Message: "epoch not match",
				},
				Region: &logbackup.RegionIdentity{
					Id:           region.id,
					EpochVersion: region.epoch,
				},
			})
			continue
		}
		resp.Checkpoints = append(resp.Checkpoints, &logbackup.RegionCheckpoint{
			Checkpoint: region.checkpoint.Load(),
			Region: &logbackup.RegionIdentity{
				Id:           region.id,
				EpochVersion: region.epoch,
			},
		})
	}
	log.Debug("Get last flush ts of region", zap.Stringer("in", in), zap.Stringer("out", resp))
	return resp, nil
}

// RegionScan gets a list of regions, starts from the region that contains key.
// Limit limits the maximum number of regions returned.
func (f *fakeCluster) RegionScan(ctx context.Context, key []byte, endKey []byte, limit int) ([]streamhelper.RegionWithLeader, error) {
	f.mu.Lock()
	defer f.mu.Unlock()
	sort.Slice(f.regions, func(i, j int) bool {
		return bytes.Compare(f.regions[i].rng.StartKey, f.regions[j].rng.StartKey) < 0
	})

	result := make([]streamhelper.RegionWithLeader, 0, limit)
	for _, region := range f.regions {
		if overlaps(kv.KeyRange{StartKey: key, EndKey: endKey}, region.rng) && len(result) < limit {
			regionInfo := streamhelper.RegionWithLeader{
				Region: &metapb.Region{
					Id:       region.id,
					StartKey: region.rng.StartKey,
					EndKey:   region.rng.EndKey,
					RegionEpoch: &metapb.RegionEpoch{
						Version: region.epoch,
					},
				},
				Leader: &metapb.Peer{
					StoreId: region.leader,
				},
			}
			result = append(result, regionInfo)
		} else if bytes.Compare(region.rng.StartKey, key) > 0 {
			break
		}
	}
	return result, nil
}

func (f *fakeCluster) GetLogBackupClient(ctx context.Context, storeID uint64) (logbackup.LogBackupClient, error) {
	if f.onGetClient != nil {
		err := f.onGetClient(storeID)
		if err != nil {
			return nil, err
		}
	}
	cli, ok := f.stores[storeID]
	if !ok {
		f.testCtx.Fatalf("the store %d doesn't exist", storeID)
	}
	return cli, nil
}

func (f *fakeCluster) findRegionById(rid uint64) *region {
	for _, r := range f.regions {
		if r.id == rid {
			return r
		}
	}
	return nil
}

func (f *fakeCluster) findRegionByKey(key []byte) *region {
	for _, r := range f.regions {
		if bytes.Compare(key, r.rng.StartKey) >= 0 && (len(r.rng.EndKey) == 0 || bytes.Compare(key, r.rng.EndKey) < 0) {
			return r
		}
	}
	panic(fmt.Sprintf("inconsistent key space; key = %X", key))
}

func (f *fakeCluster) transferRegionTo(rid uint64, newPeers []uint64) {
	r := f.findRegionById(rid)
storeLoop:
	for _, store := range f.stores {
		for _, pid := range newPeers {
			if pid == store.id {
				store.regions[rid] = r
				continue storeLoop
			}
		}
		delete(store.regions, rid)
	}
}

func (f *fakeCluster) splitAt(key string) {
	k := []byte(key)
	r := f.findRegionByKey(k)
	newRegion := r.splitAt(f.idAlloc(), key)
	for _, store := range f.stores {
		_, ok := store.regions[r.id]
		if ok {
			store.regions[newRegion.id] = newRegion
		}
	}
	f.regions = append(f.regions, newRegion)
}

func (f *fakeCluster) idAlloc() uint64 {
	f.idAlloced++
	return f.idAlloced
}

func (f *fakeCluster) chooseStores(n int) []uint64 {
	s := make([]uint64, 0, len(f.stores))
	for id := range f.stores {
		s = append(s, id)
	}
	rand.Shuffle(len(s), func(i, j int) {
		s[i], s[j] = s[j], s[i]
	})
	return s[:n]
}

func (f *fakeCluster) findPeers(rid uint64) (result []uint64) {
	for _, store := range f.stores {
		if _, ok := store.regions[rid]; ok {
			result = append(result, store.id)
		}
	}
	return
}

func (f *fakeCluster) shuffleLeader(rid uint64) {
	r := f.findRegionById(rid)
	peers := f.findPeers(rid)
	rand.Shuffle(len(peers), func(i, j int) {
		peers[i], peers[j] = peers[j], peers[i]
	})

	newLeader := peers[0]
	r.leader = newLeader
}

func (f *fakeCluster) splitAndScatter(keys ...string) {
	f.mu.Lock()
	defer f.mu.Unlock()
	for _, key := range keys {
		f.splitAt(key)
	}
	for _, r := range f.regions {
		chosen := f.chooseStores(3)
		f.transferRegionTo(r.id, chosen)
		f.shuffleLeader(r.id)
	}
}

// a stub once in the future we want to make different stores hold different region instances.
func (f *fakeCluster) updateRegion(rid uint64, mut func(*region)) {
	r := f.findRegionById(rid)
	mut(r)
}

func (f *fakeCluster) advanceCheckpoints() uint64 {
	minCheckpoint := uint64(math.MaxUint64)
	for _, r := range f.regions {
		f.updateRegion(r.id, func(r *region) {
			// The current implementation assumes that the server never returns checkpoint with value 0.
			// This assumption is true for the TiKV implementation, simulating it here.
			cp := r.checkpoint.Add(rand.Uint64()%256 + 1)
			if cp < minCheckpoint {
				minCheckpoint = cp
			}
			r.fsim.flushedEpoch = 0
		})
	}
	log.Info("checkpoint updated", zap.Uint64("to", minCheckpoint))
	return minCheckpoint
}

func createFakeCluster(t *testing.T, n int, simEnabled bool) *fakeCluster {
	c := &fakeCluster{
		stores:  map[uint64]*fakeStore{},
		regions: []*region{},
		testCtx: t,
	}
	stores := make([]*fakeStore, 0, n)
	for i := 0; i < n; i++ {
		s := new(fakeStore)
		s.id = c.idAlloc()
		s.regions = map[uint64]*region{}
		stores = append(stores, s)
	}
	initialRegion := &region{
<<<<<<< HEAD
		rng:        kv.KeyRange{},
		leader:     stores[0].id,
		epoch:      0,
		id:         c.idAlloc(),
		checkpoint: 1,
=======
		rng:    kv.KeyRange{},
		leader: stores[0].id,
		epoch:  0,
		id:     c.idAlloc(),
>>>>>>> df5f05ff
		fsim: flushSimulator{
			enabled: simEnabled,
		},
	}
	for i := 0; i < 3; i++ {
		if i < len(stores) {
			stores[i].regions[initialRegion.id] = initialRegion
		}
	}
	for _, s := range stores {
		c.stores[s.id] = s
	}
	c.regions = append(c.regions, initialRegion)
	return c
}

func (r *region) String() string {
	return fmt.Sprintf("%d(%d):[%s,%s);%dL%dF%d",
		r.id,
		r.epoch,
		hex.EncodeToString(r.rng.StartKey),
		hex.EncodeToString(r.rng.EndKey),
		r.checkpoint.Load(),
		r.leader,
		r.fsim.flushedEpoch)
}

func (f *fakeStore) String() string {
	buf := new(strings.Builder)
	fmt.Fprintf(buf, "%d: ", f.id)
	for _, r := range f.regions {
		fmt.Fprintf(buf, "%s ", r)
	}
	return buf.String()
}

func (f *fakeCluster) flushAll() {
	for _, r := range f.regions {
		r.flush()
	}
}

func (f *fakeCluster) flushAllExcept(keys ...string) {
outer:
	for _, r := range f.regions {
		// Note: can we make it faster?
		for _, key := range keys {
			if utils.CompareBytesExt(r.rng.StartKey, false, []byte(key), false) <= 0 &&
				utils.CompareBytesExt([]byte(key), false, r.rng.EndKey, true) < 0 {
				continue outer
			}
		}
		r.flush()
	}
}

func (f *fakeStore) flush() {
	for _, r := range f.regions {
		if r.leader == f.id {
			r.flush()
		}
	}
}

func (f *fakeCluster) String() string {
	buf := new(strings.Builder)
	fmt.Fprint(buf, ">>> fake cluster <<<\nregions: ")
	for _, region := range f.regions {
		fmt.Fprint(buf, region, " ")
	}
	fmt.Fprintln(buf)
	for _, store := range f.stores {
		fmt.Fprintln(buf, store)
	}
	return buf.String()
}

type testEnv struct {
	*fakeCluster
	checkpoint uint64
	testCtx    *testing.T
	ranges     []kv.KeyRange

	mu sync.Mutex
}

func (t *testEnv) Begin(ctx context.Context, ch chan<- streamhelper.TaskEvent) error {
	rngs := t.ranges
	if len(rngs) == 0 {
		rngs = []kv.KeyRange{{}}
	}
	tsk := streamhelper.TaskEvent{
		Type: streamhelper.EventAdd,
		Name: "whole",
		Info: &backup.StreamBackupTaskInfo{
			Name: "whole",
		},
		Ranges: rngs,
	}
	ch <- tsk
	return nil
}

func (t *testEnv) UploadV3GlobalCheckpointForTask(ctx context.Context, _ string, checkpoint uint64) error {
	t.mu.Lock()
	defer t.mu.Unlock()

	if checkpoint < t.checkpoint {
		t.testCtx.Fatalf("checkpoint rolling back (from %d to %d)", t.checkpoint, checkpoint)
	}
	t.checkpoint = checkpoint
	return nil
}

func (t *testEnv) ClearV3GlobalCheckpointForTask(ctx context.Context, taskName string) error {
	t.mu.Lock()
	defer t.mu.Unlock()

	t.checkpoint = 0
	return nil
}

func (t *testEnv) getCheckpoint() uint64 {
	t.mu.Lock()
	defer t.mu.Unlock()

	return t.checkpoint
}<|MERGE_RESOLUTION|>--- conflicted
+++ resolved
@@ -341,18 +341,10 @@
 		stores = append(stores, s)
 	}
 	initialRegion := &region{
-<<<<<<< HEAD
-		rng:        kv.KeyRange{},
-		leader:     stores[0].id,
-		epoch:      0,
-		id:         c.idAlloc(),
-		checkpoint: 1,
-=======
 		rng:    kv.KeyRange{},
 		leader: stores[0].id,
 		epoch:  0,
 		id:     c.idAlloc(),
->>>>>>> df5f05ff
 		fsim: flushSimulator{
 			enabled: simEnabled,
 		},
