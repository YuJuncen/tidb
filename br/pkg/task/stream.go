--- conflicted
+++ resolved
@@ -1998,7 +1998,6 @@
 	return checkInfo, nil
 }
 
-<<<<<<< HEAD
 func cleanUpWithRetErr(errOut *error, f func(ctx context.Context) error) {
 	ctx, cancel := context.WithTimeout(context.Background(), time.Minute)
 	defer cancel()
@@ -2006,7 +2005,8 @@
 	if errOut != nil {
 		*errOut = multierr.Combine(*errOut, err)
 	}
-=======
+}
+
 func waitUntilSchemaReload(ctx context.Context, client *logclient.LogClient) error {
 	log.Info("waiting for schema info finishes reloading")
 	reloadStart := time.Now()
@@ -2018,5 +2018,4 @@
 	}
 	log.Info("reloading schema finished", zap.Duration("timeTaken", time.Since(reloadStart)))
 	return nil
->>>>>>> cea46f17
 }