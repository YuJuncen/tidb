// Copyright 2022 PingCAP, Inc.
//
// Licensed under the Apache License, Version 2.0 (the "License");
// you may not use this file except in compliance with the License.
// You may obtain a copy of the License at
//
//     http://www.apache.org/licenses/LICENSE-2.0
//
// Unless required by applicable law or agreed to in writing, software
// distributed under the License is distributed on an "AS IS" BASIS,
// WITHOUT WARRANTIES OR CONDITIONS OF ANY KIND, either express or implied.
// See the License for the specific language governing permissions and
// limitations under the License.

package task

import (
	"bytes"
	"context"
	"encoding/json"
	"fmt"
	"net/http"
	"sort"
	"strings"
	"time"

	"github.com/fatih/color"
	"github.com/opentracing/opentracing-go"
	"github.com/pingcap/errors"
	backuppb "github.com/pingcap/kvproto/pkg/brpb"
	"github.com/pingcap/kvproto/pkg/metapb"
	"github.com/pingcap/log"
	"github.com/pingcap/tidb/br/pkg/backup"
	"github.com/pingcap/tidb/br/pkg/conn"
	berrors "github.com/pingcap/tidb/br/pkg/errors"
	"github.com/pingcap/tidb/br/pkg/glue"
	"github.com/pingcap/tidb/br/pkg/httputil"
	"github.com/pingcap/tidb/br/pkg/logutil"
	"github.com/pingcap/tidb/br/pkg/metautil"
	"github.com/pingcap/tidb/br/pkg/restore"
	"github.com/pingcap/tidb/br/pkg/storage"
	"github.com/pingcap/tidb/br/pkg/stream"
	"github.com/pingcap/tidb/br/pkg/summary"
	"github.com/pingcap/tidb/br/pkg/utils"
	"github.com/pingcap/tidb/kv"
	"github.com/spf13/pflag"
	"github.com/tikv/client-go/v2/config"
	"github.com/tikv/client-go/v2/oracle"
	"github.com/tikv/client-go/v2/rawkv"
	pd "github.com/tikv/pd/client"
	"go.uber.org/zap"
	"go.uber.org/zap/zapcore"
)

const (
	flagYes                     = "yes"
	flagDryRun                  = "dry-run"
	flagUntil                   = "until"
	flagStreamJSONOutput        = "json"
	flagStreamTaskName          = "task-name"
	flagStreamTaskNameDefault   = "all" // used for get status for all of tasks.
	flagStreamStartTS           = "start-ts"
	flagStreamEndTS             = "end-ts"
	flagGCSafePointTTS          = "gc-ttl"
	flagStreamRestoreTS         = "restore-ts"
	flagStreamFullBackupStorage = "full-backup-storage"
)

var (
	StreamStart    = "stream start"
	StreamStop     = "stream stop"
	StreamPause    = "stream pause"
	StreamResume   = "stream resume"
	StreamStatus   = "stream status"
	StreamRestore  = "stream restore"
	StreamTruncate = "stream truncate"

	skipSummaryCommandList = map[string]struct{}{
		StreamStatus:   {},
		StreamTruncate: {},
	}
)

var StreamCommandMap = map[string]func(c context.Context, g glue.Glue, cmdName string, cfg *StreamConfig) error{
	StreamStart:    RunStreamStart,
	StreamStop:     RunStreamStop,
	StreamPause:    RunStreamPause,
	StreamResume:   RunStreamResume,
	StreamStatus:   RunStreamStatus,
	StreamRestore:  RunStreamRestore,
	StreamTruncate: RunStreamTruncate,
}

// StreamConfig specifies the configure about backup stream
type StreamConfig struct {
	// config about restore full.
	RestoreConfig

	// FullBackupStorage is used to find the maps between table name and table id during restoration.
	// if not specified. we cannot apply kv directly.
	FullBackupStorage string `json:"full-backup-storage" toml:"full-backup-storage"`
	TaskName          string `json:"task-name" toml:"task-name"`

	// StartTs usually equals the tso of full-backup, but user can reset it
	StartTS uint64 `json:"start-ts" toml:"start-ts"`
	EndTS   uint64 `json:"end-ts" toml:"end-ts"`
	// SafePointTTL ensures TiKV can scan entries not being GC at [startTS, currentTS]
	SafePointTTL int64  `json:"safe-point-ttl" toml:"safe-point-ttl"`
	RestoreTS    uint64 `json:"restore-ts" toml:"restore-ts"`

	// Spec for the command `truncate`, we should truncate the until when?
	Until      uint64 `json:"until" toml:"until"`
	DryRun     bool   `json:"dry-run" toml:"dry-run"`
	SkipPrompt bool   `json:"skip-prompt" toml:"skip-prompt"`

	// Spec for the command `status`.
	JSONOutput bool `json:"json-output" toml:"json-output"`
}

func (sc *StreamConfig) makeStorage(ctx context.Context) (storage.ExternalStorage, error) {
	u, err := storage.ParseBackend(sc.Storage, &sc.BackendOptions)
	if err != nil {
		return nil, errors.Trace(err)
	}
	opts := storage.ExternalStorageOptions{
		NoCredentials:   sc.NoCreds,
		SendCredentials: sc.SendCreds,
	}
	storage, err := storage.New(ctx, u, &opts)
	if err != nil {
		return nil, errors.Trace(err)
	}
	return storage, nil
}

func (cfg *StreamConfig) adjustRestoreConfig() {
	cfg.Config.adjust()
	if cfg.Concurrency == 0 {
		cfg.Concurrency = 32
	}
}

// DefineStreamStartFlags defines flags used for `stream start`
func DefineStreamStartFlags(flags *pflag.FlagSet) {
	flags.String(flagStreamStartTS, "",
		"usually equals last full backupTS, used for backup log. Default value is current ts.\n"+
			"support TSO or datetime, e.g. '400036290571534337' or '2018-05-11 01:42:23'.")
	flags.String(flagStreamEndTS, "2035-1-1 00:00:00", "end ts, indicate stopping observe after endTS"+
		"support TSO or datetime")
	flags.Int64(flagGCSafePointTTS, utils.DefaultStreamGCSafePointTTL,
		"the TTL (in seconds) that PD holds for BR's GC safepoint")
}

// DefineStreamRestoreFlags defines flags used for `stream restore`
func DefineStreamRestoreFlags(flags *pflag.FlagSet) {
	flags.String(flagStreamRestoreTS, "", "restore ts, used for restore kv.\n"+
		"support TSO or datetime, e.g. '400036290571534337' or '2018-05-11 01:42:23'")
	flags.String(flagStreamFullBackupStorage, "", "specify the url where backup full storage. "+
		"fill it if want restore-full before restore log, or ignore it.")
}

// DefineStreamCommonFlags define common flags for `stream task`
func DefineStreamCommonFlags(flags *pflag.FlagSet) {
	flags.String(flagStreamTaskName, "", "The task name for backup stream log.")
}

func DefineStreamStatusCommonFlags(flags *pflag.FlagSet) {
	flags.String(flagStreamTaskName, flagStreamTaskNameDefault,
		"The task name for backup stream log. If default, get status of all of tasks",
	)
	flags.Bool(flagStreamJSONOutput, false,
		"Print JSON as the output.",
	)
}

func DefineStreamTruncateLogFlags(flags *pflag.FlagSet) {
	flags.String(flagUntil, "", "Remove all backup data until this TS."+
		"(support TSO or datetime, e.g. '400036290571534337' or '2018-05-11 01:42:23'.)")
	flags.Bool(flagDryRun, false, "Run the command but don't really delete the files.")
	flags.BoolP(flagYes, "y", false, "Skip all prompts and always execute the command.")
}

func (cfg *StreamConfig) ParseStreamStatusFromFlags(flags *pflag.FlagSet) error {
	var err error
	cfg.JSONOutput, err = flags.GetBool(flagStreamJSONOutput)
	if err != nil {
		return errors.Trace(err)
	}
	return nil
}

func (cfg *StreamConfig) ParseStreamTruncateFromFlags(flags *pflag.FlagSet) error {
	tsString, err := flags.GetString(flagUntil)
	if err != nil {
		return errors.Trace(err)
	}
	if cfg.Until, err = ParseTSString(tsString); err != nil {
		return errors.Trace(err)
	}
	if cfg.SkipPrompt, err = flags.GetBool(flagYes); err != nil {
		return errors.Trace(err)
	}
	if cfg.DryRun, err = flags.GetBool(flagDryRun); err != nil {
		return errors.Trace(err)
	}
	return nil
}

func (cfg *StreamConfig) ParseStreamRestoreFromFlags(flags *pflag.FlagSet) error {
	tsString, err := flags.GetString(flagStreamRestoreTS)
	if err != nil {
		return errors.Trace(err)
	}
	if cfg.RestoreTS, err = ParseTSString(tsString); err != nil {
		return errors.Trace(err)
	}
	if cfg.FullBackupStorage, err = flags.GetString(flagStreamFullBackupStorage); err != nil {
		return errors.Trace(err)
	}
	return nil
}

// ParseStreamStartFromFlags parse parameters for `stream start`
func (cfg *StreamConfig) ParseStreamStartFromFlags(flags *pflag.FlagSet) error {
	tsString, err := flags.GetString(flagStreamStartTS)
	if err != nil {
		return errors.Trace(err)
	}

	if cfg.StartTS, err = ParseTSString(tsString); err != nil {
		return errors.Trace(err)
	}

	tsString, err = flags.GetString(flagStreamEndTS)
	if err != nil {
		return errors.Trace(err)
	}

	if cfg.EndTS, err = ParseTSString(tsString); err != nil {
		return errors.Trace(err)
	}

	if cfg.SafePointTTL, err = flags.GetInt64(flagGCSafePointTTS); err != nil {
		return errors.Trace(err)
	}

	if cfg.SafePointTTL <= 0 {
		cfg.SafePointTTL = utils.DefaultStreamGCSafePointTTL
	}

	return nil
}

// ParseStreamCommonFromFlags parse parameters for `stream task`
func (cfg *StreamConfig) ParseStreamCommonFromFlags(flags *pflag.FlagSet) error {
	var err error

	cfg.TaskName, err = flags.GetString(flagStreamTaskName)
	if err != nil {
		return errors.Trace(err)
	}

	if len(cfg.TaskName) <= 0 {
		return errors.Annotate(berrors.ErrInvalidArgument, "Miss parameters taskName")
	}
	return nil
}

type streamMgr struct {
	cfg     *StreamConfig
	mgr     *conn.Mgr
	bc      *backup.Client
	httpCli *http.Client
}

func NewStreamMgr(ctx context.Context, cfg *StreamConfig, g glue.Glue, isStreamStart bool) (*streamMgr, error) {
	mgr, err := NewMgr(ctx, g, cfg.PD, cfg.TLS, GetKeepalive(&cfg.Config),
		cfg.CheckRequirements, true)
	if err != nil {
		return nil, errors.Trace(err)
	}
	defer func() {
		if err != nil {
			mgr.Close()
		}
	}()

	// just stream start need Storage
	s := &streamMgr{
		cfg: cfg,
		mgr: mgr,
	}
	if isStreamStart {
		backend, err := storage.ParseBackend(cfg.Storage, &cfg.BackendOptions)
		if err != nil {
			return nil, errors.Trace(err)
		}

		opts := storage.ExternalStorageOptions{
			NoCredentials:   cfg.NoCreds,
			SendCredentials: cfg.SendCreds,
		}
		client, err := backup.NewBackupClient(ctx, mgr)
		if err != nil {
			return nil, errors.Trace(err)
		}

		if err = client.SetStorage(ctx, backend, &opts); err != nil {
			return nil, errors.Trace(err)
		}
		s.bc = client

		// create http client to do some requirements check.
		s.httpCli = httputil.NewClient(mgr.GetTLSConfig())
	}
	return s, nil
}

func (s *streamMgr) close() {
	s.mgr.Close()
}

func (s *streamMgr) setLock(ctx context.Context) error {
	return s.bc.SetLockFile(ctx)
}

// adjustAndCheckStartTS checks that startTS should be smaller than currentTS,
// and endTS is larger than currentTS.
func (s *streamMgr) adjustAndCheckStartTS(ctx context.Context) error {
	currentTS, err := s.getTS(ctx)
	if err != nil {
		return errors.Trace(err)
	}
	// set currentTS to startTS as a default value
	if s.cfg.StartTS == 0 {
		s.cfg.StartTS = currentTS
	}

	if currentTS < s.cfg.StartTS || s.cfg.EndTS <= currentTS {
		return errors.Annotatef(berrors.ErrInvalidArgument,
			"invalid timestamps, startTS %d should be smaller than currentTS %d",
			s.cfg.StartTS, currentTS)
	}
	if s.cfg.EndTS <= currentTS {
		return errors.Annotatef(berrors.ErrInvalidArgument,
			"invalid timestamps, endTS %d should be larger than currentTS %d",
			s.cfg.EndTS, currentTS)
	}

	return nil
}

// setGCSafePoint specifies currentTS should belong to (gcSafePoint, currentTS),
// and set startTS as a serverSafePoint to PD
func (s *streamMgr) setGCSafePoint(ctx context.Context) error {
	if err := s.adjustAndCheckStartTS(ctx); err != nil {
		return errors.Trace(err)
	}

	err := utils.CheckGCSafePoint(ctx, s.mgr.GetPDClient(), s.cfg.StartTS)
	if err != nil {
		return errors.Trace(err)
	}

	sp := utils.BRServiceSafePoint{
		ID:       utils.MakeSafePointID(),
		TTL:      s.cfg.SafePointTTL,
		BackupTS: s.cfg.StartTS,
	}
	err = utils.UpdateServiceSafePoint(ctx, s.mgr.GetPDClient(), sp)
	if err != nil {
		return errors.Trace(err)
	}

	log.Info("set stream safePoint", zap.Object("safePoint", sp))
	return nil
}

func (s *streamMgr) getTS(ctx context.Context) (uint64, error) {
	p, l, err := s.mgr.GetPDClient().GetTS(ctx)
	if err != nil {
		return 0, errors.Trace(err)
	}

	return oracle.ComposeTS(p, l), nil
}

func (s *streamMgr) buildObserveRanges(ctx context.Context) ([]kv.KeyRange, error) {
	dRanges, err := stream.BuildObserveDataRanges(
		s.mgr.GetStorage(),
		s.cfg.FilterStr,
		s.cfg.TableFilter,
		s.cfg.StartTS,
	)
	if err != nil {
		return nil, errors.Trace(err)
	}

	mRange := stream.BuildObserveMetaRange()
	rs := append([]kv.KeyRange{*mRange}, dRanges...)
	sort.Slice(rs, func(i, j int) bool {
		return bytes.Compare(rs[i].StartKey, rs[j].StartKey) < 0
	})

	return rs, nil
}

// checkRequirements will check some requirements before stream starts.
func (s *streamMgr) checkRequirements(ctx context.Context) (bool, error) {
	allStores, err := conn.GetAllTiKVStoresWithRetry(ctx, s.mgr.GetPDClient(), conn.SkipTiFlash)
	if err != nil {
		return false, errors.Trace(err)
	}

	type backupStream struct {
		EnableStreaming bool `json:"enable"`
	}
	type config struct {
		BackupStream backupStream `json:"backup-stream"`
	}

	supportBackupStream := true
	hasTiKV := false
	for _, store := range allStores {
		if store.State != metapb.StoreState_Up {
			continue
		}
		hasTiKV = true
		// we need make sure every available store support backup-stream otherwise we might lose data.
		// so check every store's config
		addr := fmt.Sprintf("%s/config", store.GetStatusAddress())
		if !strings.HasPrefix(addr, "http") {
			addr = "http://" + addr
		}
		err = utils.WithRetry(ctx, func() error {
			resp, e := s.httpCli.Get(addr)
			if e != nil {
				return e
			}
			c := &config{}
			e = json.NewDecoder(resp.Body).Decode(c)
			if e != nil {
				return e
			}
			supportBackupStream = supportBackupStream && c.BackupStream.EnableStreaming
			_ = resp.Body.Close()
			return nil
		}, utils.NewPDReqBackoffer())
		if err != nil {
			// if one store failed, break and return error
			break
		}
	}
	return hasTiKV && supportBackupStream, err
}

func (s *streamMgr) backupFullSchemas(ctx context.Context, g glue.Glue) error {
	metaWriter := metautil.NewMetaWriter(s.bc.GetStorage(), metautil.MetaFileSize, false, nil)
	schemas, err := backup.BuildFullSchema(s.mgr.GetStorage(), s.cfg.StartTS)
	if err != nil {
		return errors.Trace(err)
	}

	schemasConcurrency := uint(utils.MinInt(backup.DefaultSchemaConcurrency, schemas.Len()))
	updateCh := g.StartProgress(ctx, "Checksum", int64(schemas.Len()), !s.cfg.LogProgress)

	err = schemas.BackupSchemas(ctx, metaWriter, s.mgr.GetStorage(), nil,
		s.cfg.StartTS, schemasConcurrency, 0, true, updateCh)
	if err != nil {
		return errors.Trace(err)
	}

	if err = metaWriter.FlushBackupMeta(ctx); err != nil {
		return errors.Trace(err)
	}
	return nil
}

// RunStreamCommand run all kinds of `stream task``
func RunStreamCommand(
	ctx context.Context,
	g glue.Glue,
	cmdName string,
	cfg *StreamConfig,
) error {
<<<<<<< HEAD
	cfg.adjust()
	defer func() {
		if _, ok := skipSummaryCommandList[cmdName]; !ok {
			summary.Summary(cmdName)
		}
	}()
=======
	cfg.Config.adjust()
	defer summary.Summary(cmdName)
>>>>>>> 46483b4c
	commandFn, exist := StreamCommandMap[cmdName]
	if !exist {
		return errors.Annotatef(berrors.ErrInvalidArgument, "invalid command %s", cmdName)
	}

	if err := commandFn(ctx, g, cmdName, cfg); err != nil {
		log.Error("failed to stream", zap.String("command", cmdName), zap.Error(err))
		summary.SetSuccessStatus(false)
		summary.CollectFailureUnit(cmdName, err)
		return err
	}
	summary.SetSuccessStatus(true)
	return nil
}

// RunStreamStart specifies starting a stream task
func RunStreamStart(
	c context.Context,
	g glue.Glue,
	cmdName string,
	cfg *StreamConfig,
) error {
	ctx, cancelFn := context.WithCancel(c)
	defer cancelFn()

	if span := opentracing.SpanFromContext(ctx); span != nil && span.Tracer() != nil {
		span1 := span.Tracer().StartSpan("task.RunStreamStart", opentracing.ChildOf(span.Context()))
		defer span1.Finish()
		ctx = opentracing.ContextWithSpan(ctx, span1)
	}

	streamMgr, err := NewStreamMgr(ctx, cfg, g, true)
	if err != nil {
		return errors.Trace(err)
	}
	defer streamMgr.close()

	supportStream, err := streamMgr.checkRequirements(ctx)
	if err != nil {
		return errors.Trace(err)
	}
	if !supportStream {
		return errors.New("Unable to create stream task. " +
			"please set tikv config `backup-stream.enable-streaming` to true." +
			"and restart tikv")
	}

	if err = streamMgr.setGCSafePoint(ctx); err != nil {
		return errors.Trace(err)
	}

	cli := stream.NewMetaDataClient(streamMgr.mgr.GetDomain().GetEtcdClient())
	// It supports single stream log task currently.
	if count, err := cli.GetTaskCount(ctx); err != nil {
		return errors.Trace(err)
	} else if count > 0 {
		return errors.Annotate(berrors.ErrStreamLogTaskExist, "It supports single stream log task current")
	}

	if err = streamMgr.setLock(ctx); err != nil {
		return errors.Trace(err)
	}

	if err = streamMgr.backupFullSchemas(ctx, g); err != nil {
		return errors.Trace(err)
	}

	ranges, err := streamMgr.buildObserveRanges(ctx)
	if err != nil {
		return errors.Trace(err)
	} else if len(ranges) == 0 {
		// nothing to backup
		pdAddress := strings.Join(cfg.PD, ",")
		log.Warn("Nothing to observe, maybe connected to cluster for restoring",
			zap.String("PD address", pdAddress))
		return errors.Annotate(berrors.ErrInvalidArgument, "nothing need to observe")
	}

	ti := stream.TaskInfo{
		PBInfo: backuppb.StreamBackupTaskInfo{
			Storage:     streamMgr.bc.GetStorageBackend(),
			StartTs:     cfg.StartTS,
			EndTs:       cfg.EndTS,
			Name:        cfg.TaskName,
			TableFilter: cfg.FilterStr,
		},
		Ranges:  ranges,
		Pausing: false,
	}

	if err = cli.PutTask(ctx, ti); err != nil {
		return errors.Trace(err)
	}
	summary.Log(cmdName, ti.ZapTaskInfo()...)
	return nil
}

// RunStreamStop specifies stoping a stream task
func RunStreamStop(
	c context.Context,
	g glue.Glue,
	cmdName string,
	cfg *StreamConfig,
) error {
	ctx, cancelFn := context.WithCancel(c)
	defer cancelFn()

	if span := opentracing.SpanFromContext(ctx); span != nil && span.Tracer() != nil {
		span1 := span.Tracer().StartSpan(
			"task.RunStreamStop",
			opentracing.ChildOf(span.Context()),
		)
		defer span1.Finish()
		ctx = opentracing.ContextWithSpan(ctx, span1)
	}

	streamMgr, err := NewStreamMgr(ctx, cfg, g, false)
	if err != nil {
		return errors.Trace(err)
	}
	defer streamMgr.close()

	cli := stream.NewMetaDataClient(streamMgr.mgr.GetDomain().GetEtcdClient())
	// to add backoff
	ti, err := cli.GetTask(ctx, cfg.TaskName)
	if err != nil {
		return errors.Trace(err)
	}

	err = cli.DeleteTask(ctx, cfg.TaskName)
	if err != nil {
		return errors.Trace(err)
	}

	summary.Log(cmdName, logutil.StreamBackupTaskInfo(&ti.Info))
	return nil
}

// RunStreamPause specifies pausing a stream task.
func RunStreamPause(
	c context.Context,
	g glue.Glue,
	cmdName string,
	cfg *StreamConfig,
) error {
	ctx, cancelFn := context.WithCancel(c)
	defer cancelFn()

	if span := opentracing.SpanFromContext(ctx); span != nil && span.Tracer() != nil {
		span1 := span.Tracer().StartSpan(
			"task.RunStreamPause",
			opentracing.ChildOf(span.Context()),
		)
		defer span1.Finish()
		ctx = opentracing.ContextWithSpan(ctx, span1)
	}

	streamMgr, err := NewStreamMgr(ctx, cfg, g, false)
	if err != nil {
		return errors.Trace(err)
	}
	defer streamMgr.close()

	cli := stream.NewMetaDataClient(streamMgr.mgr.GetDomain().GetEtcdClient())
	// to add backoff
	ti, err := cli.GetTask(ctx, cfg.TaskName)
	if err != nil {
		return errors.Trace(err)
	}

	err = cli.PauseTask(ctx, cfg.TaskName)
	if err != nil {
		return errors.Trace(err)
	}
	summary.Log(cmdName, logutil.StreamBackupTaskInfo(&ti.Info))
	return nil
}

// RunStreamResume specifies resuming a stream task.
func RunStreamResume(
	c context.Context,
	g glue.Glue,
	cmdName string,
	cfg *StreamConfig,
) error {
	ctx, cancelFn := context.WithCancel(c)
	defer cancelFn()

	if span := opentracing.SpanFromContext(ctx); span != nil && span.Tracer() != nil {
		span1 := span.Tracer().StartSpan(
			"task.RunStreamResume",
			opentracing.ChildOf(span.Context()),
		)
		defer span1.Finish()
		ctx = opentracing.ContextWithSpan(ctx, span1)
	}

	streamMgr, err := NewStreamMgr(ctx, cfg, g, false)
	if err != nil {
		return errors.Trace(err)
	}
	defer streamMgr.close()

	cli := stream.NewMetaDataClient(streamMgr.mgr.GetDomain().GetEtcdClient())
	// to add backoff
	ti, err := cli.GetTask(ctx, cfg.TaskName)
	if err != nil {
		return errors.Trace(err)
	}

	err = cli.ResumeTask(ctx, cfg.TaskName)
	if err != nil {
		return errors.Trace(err)
	}
	summary.Log(cmdName, logutil.StreamBackupTaskInfo(&ti.Info))
	return nil
}

// RunStreamStatus get status for a specific stream task
func RunStreamStatus(
	c context.Context,
	g glue.Glue,
	cmdName string,
	cfg *StreamConfig,
) error {
	console := glue.GetConsole(g)
	ctx, cancelFn := context.WithCancel(c)
	defer cancelFn()

	if span := opentracing.SpanFromContext(ctx); span != nil && span.Tracer() != nil {
		span1 := span.Tracer().StartSpan(
			"task.RunStreamStatus",
			opentracing.ChildOf(span.Context()),
		)
		defer span1.Finish()
		ctx = opentracing.ContextWithSpan(ctx, span1)
	}

	etcdCLI, err := dialEtcdWithCfg(ctx, cfg.Config)
	if err != nil {
		return err
	}
	cli := stream.NewMetaDataClient(etcdCLI)

	var printer stream.TaskPrinter
	if !cfg.JSONOutput {
		printer = stream.PrintTaskByTable(console.CreateTable())
	} else {
		printer = stream.PrintTaskWithJSON(console)
	}

	fillTaskExtraInfo := func(task stream.Task) (stream.TaskStatus, error) {
		var err error
		s := stream.TaskStatus{
			Info: task.Info,
		}
		s.Progress, err = task.NextBackupTSList(ctx)
		if err != nil {
			return s, err
		}
		mgr, err := NewMgr(ctx, g, cfg.PD, cfg.TLS, GetKeepalive(&cfg.Config),
			cfg.CheckRequirements, false)
		if err != nil {
			return s, err
		}
		s.QPS, err = stream.MaybeQPS(ctx, mgr)
		if err != nil {
			return s, err
		}
		return s, nil
	}

	// to add backoff
	if flagStreamTaskNameDefault == cfg.TaskName {
		// get status about all of tasks
		tasks, err := cli.GetAllTasks(ctx)
		if err != nil {
			return errors.Trace(err)
		}

		for _, task := range tasks {
			status, err := fillTaskExtraInfo(task)
			if err != nil {
				return err
			}
			printer.AddTask(status)
		}
	} else {
		// get status about TaskName
		task, err := cli.GetTask(ctx, cfg.TaskName)
		if err != nil {
			return errors.Trace(err)
		}
		status, err := fillTaskExtraInfo(*task)
		if err != nil {
			return err
		}
		printer.AddTask(status)
	}
	printer.PrintTasks()
	return nil
}

func RunStreamTruncate(c context.Context, g glue.Glue, cmdName string, cfg *StreamConfig) error {
	console := glue.GetConsole(g)
	em := color.New(color.Bold, color.FgHiWhite).SprintFunc()
	done := color.New(color.FgGreen).SprintFunc()
	warn := color.New(color.Bold, color.FgHiRed).SprintFunc()
	formatTs := func(ts uint64) string {
		return oracle.GetTimeFromTS(ts).Format("2006-01-02 15:04:05.0000")
	}

	cfg.adjustRestoreConfig()

	ctx, cancelFn := context.WithCancel(c)
	defer cancelFn()

	storage, err := cfg.makeStorage(ctx)
	if err != nil {
		return err
	}

	sp, err := restore.GetTruncateSafepoint(ctx, storage)
	if err != nil {
		return err
	}

	if cfg.Until < sp {
		console.Println("According to the log, you have truncated backup data before", em(formatTs(sp)))
		if !cfg.SkipPrompt && !console.PromptBool("Continue? ") {
			return nil
		}
	}
	if cfg.Until > sp && !cfg.DryRun {
		if err := restore.SetTruncateSafepoint(ctx, storage, cfg.Until); err != nil {
			return err
		}
	}

	metas := restore.StreamMetadataSet{
		BeforeDoWriteBack: func(path string, last, current *backuppb.Metadata) (skip bool) {
			log.Info("Updating metadata.", zap.String("file", path),
				zap.Int("data-file-before", len(last.GetFiles())),
				zap.Int("data-file-after", len(current.GetFiles())))
			return cfg.DryRun
		},
	}
	if err := metas.LoadFrom(ctx, storage); err != nil {
		return err
	}

	fileCount := 0
	minTs := oracle.GoTimeToTS(time.Now())
	metas.IterateFilesFullyBefore(cfg.Until, func(d *backuppb.DataFileInfo) (shouldBreak bool) {
		if d.MaxTs < minTs {
			minTs = d.MaxTs
		}
		fileCount++
		return
	})
	console.Println("We are going to remove ",
		em(fileCount),
		" files, until ",
		em(formatTs(minTs))+".",
	)
	if !cfg.SkipPrompt && !console.PromptBool(warn("Sure? ")) {
		return nil
	}

	removed := metas.RemoveDataBefore(cfg.Until)

	console.Print("Removing metadata... ")
	if !cfg.DryRun {
		if err := metas.DoWriteBack(ctx, storage); err != nil {
			return err
		}
	}
	console.Println(done("DONE"))

	console.Print("Clearing data files... ")
	for _, f := range removed {
		if !cfg.DryRun {
			if err := storage.DeleteFile(ctx, f.Path); err != nil {
				log.Warn("File not deleted.", zap.String("path", f.Path), logutil.ShortError(err))
				console.Print("\n"+em(f.Path), "not deleted, you may clear it manually:", warn(err))
			}
		}
	}
	console.Println(done("DONE"))

	return nil
}

func RunStreamRestore(
	c context.Context,
	g glue.Glue,
	cmdName string,
	cfg *StreamConfig,
) error {
	ctx, cancelFn := context.WithCancel(c)
	defer cancelFn()

	if span := opentracing.SpanFromContext(ctx); span != nil && span.Tracer() != nil {
		span1 := span.Tracer().StartSpan("task.RunStreamRestore", opentracing.ChildOf(span.Context()))
		defer span1.Finish()
		ctx = opentracing.ContextWithSpan(ctx, span1)
	}

	StreamStorage := cfg.RestoreConfig.Config.Storage

	if len(cfg.FullBackupStorage) > 0 {
		cfg.RestoreConfig.Config.Storage = cfg.FullBackupStorage
		if err := RunRestore(ctx, g, FullRestoreCmd, &cfg.RestoreConfig); err != nil {
			return errors.Trace(err)
		}
	}

	cfg.RestoreConfig.Config.Storage = StreamStorage
	if err := restoreStream(ctx, g, cmdName, cfg); err != nil {
		return errors.Trace(err)
	}
	return nil
}

// RunStreamRestore start restore job
func restoreStream(
	c context.Context,
	g glue.Glue,
	cmdName string,
	cfg *StreamConfig,
) error {
	ctx, cancelFn := context.WithCancel(c)
	defer cancelFn()

	if span := opentracing.SpanFromContext(ctx); span != nil && span.Tracer() != nil {
		span1 := span.Tracer().StartSpan(
			"restoreStream",
			opentracing.ChildOf(span.Context()),
		)
		defer span1.Finish()
		ctx = opentracing.ContextWithSpan(ctx, span1)
	}
	streamMgr, err := NewStreamMgr(ctx, cfg, g, false)
	if err != nil {
		return errors.Trace(err)
	}
	defer streamMgr.close()

	keepaliveCfg := GetKeepalive(&cfg.Config)
	keepaliveCfg.PermitWithoutStream = true
	client := restore.NewRestoreClient(streamMgr.mgr.GetPDClient(), streamMgr.mgr.GetTLSConfig(), keepaliveCfg, false)
	err = client.Init(g, streamMgr.mgr.GetStorage())
	if err != nil {
		return errors.Trace(err)
	}
	defer client.Close()

	u, err := storage.ParseBackend(cfg.Storage, &cfg.BackendOptions)
	if err != nil {
		return errors.Trace(err)
	}
	opts := storage.ExternalStorageOptions{
		NoCredentials:   cfg.NoCreds,
		SendCredentials: cfg.SendCreds,
	}

	if err = client.SetStorage(ctx, u, &opts); err != nil {
		return errors.Trace(err)
	}
	client.SetRateLimit(cfg.RateLimit)
	client.SetCrypter(&cfg.CipherInfo)
	client.SetConcurrency(uint(cfg.Concurrency))
	client.SetSwitchModeInterval(cfg.SwitchModeInterval)
	safepoint := client.GetTruncateSafepoint(ctx)
	if cfg.RestoreTS < safepoint {
		// TODO: maybe also filter records less than safepoint.
		return errors.Annotatef(berrors.ErrInvalidArgument,
			"the restore ts %d(%s) is truncated, please restore to longer than %d(%s)",
			cfg.RestoreTS, oracle.GetTimeFromTS(cfg.RestoreTS),
			safepoint, oracle.GetTimeFromTS(safepoint),
		)
	}
	err = client.LoadRestoreStores(ctx)
	if err != nil {
		return errors.Trace(err)
	}

	client.InitClients(u, false)
	currentTS, err := streamMgr.getTS(ctx)
	if err != nil {
		return errors.Trace(err)
	}

	if cfg.RestoreTS == 0 {
		cfg.RestoreTS = currentTS
	}
	client.SetRestoreTs(cfg.RestoreTS)
	client.SetCurrentTS(currentTS)
	log.Info("start restore on point", zap.Uint64("ts", cfg.RestoreTS))

	// get full backup meta to generate rewrite rules.
	fullBackupTables, err := initFullBackupTables(ctx, cfg)
	if err != nil {
		return errors.Trace(err)
	}

	// read meta by given ts.
	metas, err := client.ReadStreamMetaByTS(ctx, cfg.RestoreTS)
	if err != nil {
		return errors.Trace(err)
	}
	if len(metas) == 0 {
		log.Info("nothing to restore.")
		return nil
	}
	// read data file by given ts.
	dmlFiles, ddlFiles, err := client.ReadStreamDataFiles(ctx, metas, safepoint, cfg.RestoreTS)
	if err != nil {
		return errors.Trace(err)
	}

	// perform restore meta kv files
	schemasReplace, err := client.InitSchemasReplaceForDDL(&fullBackupTables, cfg.TableFilter)
	if err != nil {
		return errors.Trace(err)
	}
	rawkvClient, err := newRawkvClient(ctx, cfg.PD, cfg.TLS)
	if err != nil {
		return errors.Trace(err)
	}
	defer rawkvClient.Close()

	pm := g.StartProgress(ctx, "Restore DDL files", int64(len(ddlFiles)), !cfg.LogProgress)
	if err = withProgress(pm, func(p glue.Progress) error {
		return client.RestoreMetaKVFiles(ctx, rawkvClient, ddlFiles, schemasReplace, p.Inc)
	}); err != nil {
		return errors.Annotate(err, "failed to restore DDL files")
	}

	// perform restore kv files
	rewriteRules, err := initRewriteRules(client, fullBackupTables)
	if err != nil {
		return errors.Trace(err)
	}
	updateRewriteRules(rewriteRules, schemasReplace)

	pd := g.StartProgress(ctx, "Restore DML Files", int64(len(dmlFiles)), !cfg.LogProgress)
	err = withProgress(pd, func(p glue.Progress) error {
		return client.RestoreKVFiles(ctx, rewriteRules, dmlFiles, p.Inc)
	})
	if err != nil {
		return errors.Annotate(err, "failed to restore DML files")
	}

	// fix indices.
	// to do:
	// No need to fix indices if backup stream all of tables, because the index recored has been observed.
	pi := g.StartProgress(ctx, "Restore Index", countIndices(fullBackupTables), !cfg.LogProgress)
	err = withProgress(pi, func(p glue.Progress) error {
		return client.FixIndicesOfTables(ctx, fullBackupTables, p.Inc)
	})
	if err != nil {
		return errors.Annotate(err, "failed to fix index for some table")
	}

	// TODO split put and delete files
	return nil
}

// withProgress execute some logic with the progress, and close it once the execution done.
func withProgress(p glue.Progress, cc func(p glue.Progress) error) error {
	defer p.Close()
	return cc(p)
}

func countIndices(ts map[int64]*metautil.Table) int64 {
	result := int64(0)
	for _, t := range ts {
		result += int64(len(t.Info.Indices))
	}
	return result
}

func initFullBackupTables(
	ctx context.Context,
	cfg *StreamConfig,
) (map[int64]*metautil.Table, error) {
	_, s, err := GetStorage(ctx, cfg.Config.Storage, &cfg.Config)
	if err != nil {
		return nil, errors.Trace(err)
	}
	metaData, err := s.ReadFile(ctx, metautil.MetaFile)
	if err != nil {
		return nil, errors.Trace(err)
	}
	backupMeta := &backuppb.BackupMeta{}
	err = backupMeta.Unmarshal(metaData)
	if err != nil {
		return nil, errors.Trace(err)
	}
	reader := metautil.NewMetaReader(backupMeta, s, nil)

	// read full backup databases to get map[table]table.Info
	databases, err := utils.LoadBackupTables(ctx, reader)
	if err != nil {
		return nil, errors.Trace(err)
	}

	tables := make(map[int64]*metautil.Table)
	for _, db := range databases {
		dbName := db.Info.Name.O
		if name, ok := utils.GetSysDBName(db.Info.Name); utils.IsSysDB(name) && ok {
			dbName = name
		}

		if !cfg.TableFilter.MatchSchema(dbName) {
			continue
		}

		for _, table := range db.Tables {
			if !cfg.TableFilter.MatchTable(dbName, table.Info.Name.O) {
				continue
			}
			tables[table.Info.ID] = table
		}
	}
	return tables, nil
}

func initRewriteRules(client *restore.Client, tables map[int64]*metautil.Table) (map[int64]*restore.RewriteRules, error) {
	// compare table exists in cluster and map[table]table.Info to get rewrite rules.
	rules := make(map[int64]*restore.RewriteRules)
	for _, t := range tables {
		if name, ok := utils.GetSysDBName(t.DB.Name); utils.IsSysDB(name) && ok {
			// skip system table for now
			continue
		}
		newTableInfo, err := client.GetTableSchema(client.GetDomain(), t.DB.Name, t.Info.Name)
		if err != nil {
			return nil, errors.Trace(err)
		}
		// we don't handle index rule in pitr. since we only support pitr on non-exists table.
		tableRules := restore.GetRewriteRulesMap(newTableInfo, t.Info, 0, false)
		for tableID, tableRule := range tableRules {
			rules[tableID] = tableRule
		}

		log.Info("Using rewrite rule for table.", zap.Stringer("table", t.Info.Name),
			zap.Stringer("database", t.DB.Name),
			zap.Int("old-id", int(t.Info.ID)),
			zap.Array("rewrite-rules", zapcore.ArrayMarshalerFunc(func(ae zapcore.ArrayEncoder) error {
				for _, r := range rules {
					for _, rule := range r.Data {
						if err := ae.AppendObject(logutil.RewriteRuleObject(rule)); err != nil {
							return err
						}
					}
				}
				return nil
			})),
		)
	}
	return rules, nil
}

func updateRewriteRules(rules map[int64]*restore.RewriteRules, schemasReplace *stream.SchemasReplace) {
	filter := schemasReplace.TableFilter

	for _, dbReplace := range schemasReplace.DbMap {
		if utils.IsSysDB(dbReplace.OldName) || utils.IsSysDB(dbReplace.NewName) {
			continue
		}
		if !filter.MatchSchema(dbReplace.NewName) && !filter.MatchSchema(dbReplace.OldName) {
			continue
		}

		for oldTableID, tableReplace := range dbReplace.TableMap {
			if !filter.MatchTable(dbReplace.OldName, tableReplace.OldName) &&
				!filter.MatchTable(dbReplace.NewName, tableReplace.NewName) {
				continue
			}

			if _, exist := rules[oldTableID]; !exist {
				log.Info("add rewrite rule", zap.String("tableName", dbReplace.NewName+"."+tableReplace.NewName),
					zap.Int64("oldID", oldTableID), zap.Int64("newID", tableReplace.TableID))
				rules[oldTableID] = restore.GetRewriteRuleOfTable(
					oldTableID, tableReplace.TableID, 0, tableReplace.IndexMap, false)
			}

			for oldID, newID := range tableReplace.PartitionMap {
				if _, exist := rules[oldID]; !exist {
					log.Info("add rewrite rule", zap.String("tableName", dbReplace.NewName+"."+tableReplace.NewName),
						zap.Int64("oldID", oldID), zap.Int64("newID", newID))
					rules[oldID] = restore.GetRewriteRuleOfTable(oldID, newID, 0, tableReplace.IndexMap, false)
				}
			}
		}
	}
}

func newRawkvClient(ctx context.Context, pdAddrs []string, tlsConfig TLSConfig) (*rawkv.Client, error) {
	security := config.Security{
		ClusterSSLCA:   tlsConfig.CA,
		ClusterSSLCert: tlsConfig.Cert,
		ClusterSSLKey:  tlsConfig.Key,
	}
	return rawkv.NewClient(ctx, pdAddrs, security,
		pd.WithCustomTimeoutOption(10*time.Second),
		pd.WithMaxErrorRetry(3))
}<|MERGE_RESOLUTION|>--- conflicted
+++ resolved
@@ -483,17 +483,12 @@
 	cmdName string,
 	cfg *StreamConfig,
 ) error {
-<<<<<<< HEAD
-	cfg.adjust()
+	cfg.Config.adjust()
 	defer func() {
 		if _, ok := skipSummaryCommandList[cmdName]; !ok {
 			summary.Summary(cmdName)
 		}
 	}()
-=======
-	cfg.Config.adjust()
-	defer summary.Summary(cmdName)
->>>>>>> 46483b4c
 	commandFn, exist := StreamCommandMap[cmdName]
 	if !exist {
 		return errors.Annotatef(berrors.ErrInvalidArgument, "invalid command %s", cmdName)
