// Copyright 2022 PingCAP, Inc.
//
// Licensed under the Apache License, Version 2.0 (the "License");
// you may not use this file except in compliance with the License.
// You may obtain a copy of the License at
//
//     http://www.apache.org/licenses/LICENSE-2.0
//
// Unless required by applicable law or agreed to in writing, software
// distributed under the License is distributed on an "AS IS" BASIS,
// WITHOUT WARRANTIES OR CONDITIONS OF ANY KIND, either express or implied.
// See the License for the specific language governing permissions and
// limitations under the License.

package task

import (
	"bytes"
	"context"
	"encoding/binary"
	"fmt"
	"net/http"
	"strings"
	"sync"
	"time"

	"github.com/docker/go-units"
	"github.com/fatih/color"
	"github.com/opentracing/opentracing-go"
	"github.com/pingcap/errors"
	backuppb "github.com/pingcap/kvproto/pkg/brpb"
	"github.com/pingcap/log"
	"github.com/pingcap/tidb/br/pkg/backup"
	"github.com/pingcap/tidb/br/pkg/conn"
	berrors "github.com/pingcap/tidb/br/pkg/errors"
	"github.com/pingcap/tidb/br/pkg/glue"
	"github.com/pingcap/tidb/br/pkg/httputil"
	"github.com/pingcap/tidb/br/pkg/logutil"
	"github.com/pingcap/tidb/br/pkg/metautil"
	"github.com/pingcap/tidb/br/pkg/restore"
	"github.com/pingcap/tidb/br/pkg/storage"
	"github.com/pingcap/tidb/br/pkg/stream"
	"github.com/pingcap/tidb/br/pkg/streamhelper"
	advancercfg "github.com/pingcap/tidb/br/pkg/streamhelper/config"
	"github.com/pingcap/tidb/br/pkg/summary"
	"github.com/pingcap/tidb/br/pkg/utils"
	"github.com/pingcap/tidb/kv"
	"github.com/pingcap/tidb/util/mathutil"
	"github.com/pingcap/tidb/util/sqlexec"
	"github.com/spf13/pflag"
	"github.com/tikv/client-go/v2/config"
	"github.com/tikv/client-go/v2/oracle"
	"go.uber.org/zap"
	"go.uber.org/zap/zapcore"
	"golang.org/x/exp/slices"
)

const (
	flagYes              = "yes"
	flagDryRun           = "dry-run"
	flagUntil            = "until"
	flagStreamJSONOutput = "json"
	flagStreamTaskName   = "task-name"
	flagStreamStartTS    = "start-ts"
	flagStreamEndTS      = "end-ts"
	flagGCSafePointTTS   = "gc-ttl"
)

var (
	StreamStart    = "log start"
	StreamStop     = "log stop"
	StreamPause    = "log pause"
	StreamResume   = "log resume"
	StreamStatus   = "log status"
	StreamTruncate = "log truncate"
	StreamMetadata = "log metadata"
	StreamCtl      = "log ctl"

	skipSummaryCommandList = map[string]struct{}{
		StreamStatus:   {},
		StreamTruncate: {},
	}

	// rawKVBatchCount specifies the count of entries that the rawkv client puts into TiKV.
	rawKVBatchCount = 64

	streamShiftDuration = time.Hour
)

var StreamCommandMap = map[string]func(c context.Context, g glue.Glue, cmdName string, cfg *StreamConfig) error{
	StreamStart:    RunStreamStart,
	StreamStop:     RunStreamStop,
	StreamPause:    RunStreamPause,
	StreamResume:   RunStreamResume,
	StreamStatus:   RunStreamStatus,
	StreamTruncate: RunStreamTruncate,
	StreamMetadata: RunStreamMetadata,
	StreamCtl:      RunStreamAdvancer,
}

// StreamConfig specifies the configure about backup stream
type StreamConfig struct {
	Config

	TaskName string `json:"task-name" toml:"task-name"`

	// StartTS usually equals the tso of full-backup, but user can reset it
	StartTS uint64 `json:"start-ts" toml:"start-ts"`
	EndTS   uint64 `json:"end-ts" toml:"end-ts"`
	// SafePointTTL ensures TiKV can scan entries not being GC at [startTS, currentTS]
	SafePointTTL int64 `json:"safe-point-ttl" toml:"safe-point-ttl"`

	// Spec for the command `truncate`, we should truncate the until when?
	Until      uint64 `json:"until" toml:"until"`
	DryRun     bool   `json:"dry-run" toml:"dry-run"`
	SkipPrompt bool   `json:"skip-prompt" toml:"skip-prompt"`

	// Spec for the command `status`.
	JSONOutput bool `json:"json-output" toml:"json-output"`

	// Spec for the command `advancer`.
	AdvancerCfg advancercfg.Config `json:"advancer-config" toml:"advancer-config"`
}

func (cfg *StreamConfig) makeStorage(ctx context.Context) (storage.ExternalStorage, error) {
	u, err := storage.ParseBackend(cfg.Storage, &cfg.BackendOptions)
	if err != nil {
		return nil, errors.Trace(err)
	}
	opts := storage.ExternalStorageOptions{
		NoCredentials:   cfg.NoCreds,
		SendCredentials: cfg.SendCreds,
	}
	storage, err := storage.New(ctx, u, &opts)
	if err != nil {
		return nil, errors.Trace(err)
	}
	return storage, nil
}

// DefineStreamStartFlags defines flags used for `stream start`
func DefineStreamStartFlags(flags *pflag.FlagSet) {
	DefineStreamCommonFlags(flags)

	flags.String(flagStreamStartTS, "",
		"usually equals last full backupTS, used for backup log. Default value is current ts.\n"+
			"support TSO or datetime, e.g. '400036290571534337' or '2018-05-11 01:42:23+0800'.")
	// 999999999999999999 means 2090-11-18 22:07:45
	flags.String(flagStreamEndTS, "999999999999999999", "end ts, indicate stopping observe after endTS"+
		"support TSO or datetime")
	_ = flags.MarkHidden(flagStreamEndTS)
	flags.Int64(flagGCSafePointTTS, utils.DefaultStreamStartSafePointTTL,
		"the TTL (in seconds) that PD holds for BR's GC safepoint")
	_ = flags.MarkHidden(flagGCSafePointTTS)
}

func DefineStreamPauseFlags(flags *pflag.FlagSet) {
	DefineStreamCommonFlags(flags)
	flags.Int64(flagGCSafePointTTS, utils.DefaultStreamPauseSafePointTTL,
		"the TTL (in seconds) that PD holds for BR's GC safepoint")
}

// DefineStreamCommonFlags define common flags for `stream task`
func DefineStreamCommonFlags(flags *pflag.FlagSet) {
	flags.String(flagStreamTaskName, "", "The task name for the backup log task.")
}

func DefineStreamStatusCommonFlags(flags *pflag.FlagSet) {
	flags.String(flagStreamTaskName, stream.WildCard,
		"The task name for backup stream log. If default, get status of all of tasks",
	)
	flags.Bool(flagStreamJSONOutput, false,
		"Print JSON as the output.",
	)
}

func DefineStreamTruncateLogFlags(flags *pflag.FlagSet) {
	flags.String(flagUntil, "", "Remove all backup data until this TS."+
		"(support TSO or datetime, e.g. '400036290571534337' or '2018-05-11 01:42:23+0800'.)")
	flags.Bool(flagDryRun, false, "Run the command but don't really delete the files.")
	flags.BoolP(flagYes, "y", false, "Skip all prompts and always execute the command.")
}

func (cfg *StreamConfig) ParseStreamStatusFromFlags(flags *pflag.FlagSet) error {
	var err error
	cfg.JSONOutput, err = flags.GetBool(flagStreamJSONOutput)
	if err != nil {
		return errors.Trace(err)
	}

	if err = cfg.ParseStreamCommonFromFlags(flags); err != nil {
		return errors.Trace(err)
	}

	return nil
}

func (cfg *StreamConfig) ParseStreamTruncateFromFlags(flags *pflag.FlagSet) error {
	tsString, err := flags.GetString(flagUntil)
	if err != nil {
		return errors.Trace(err)
	}
	if cfg.Until, err = ParseTSString(tsString, true); err != nil {
		return errors.Trace(err)
	}
	if cfg.SkipPrompt, err = flags.GetBool(flagYes); err != nil {
		return errors.Trace(err)
	}
	if cfg.DryRun, err = flags.GetBool(flagDryRun); err != nil {
		return errors.Trace(err)
	}
	return nil
}

// ParseStreamStartFromFlags parse parameters for `stream start`
func (cfg *StreamConfig) ParseStreamStartFromFlags(flags *pflag.FlagSet) error {
	err := cfg.ParseStreamCommonFromFlags(flags)
	if err != nil {
		return errors.Trace(err)
	}

	tsString, err := flags.GetString(flagStreamStartTS)
	if err != nil {
		return errors.Trace(err)
	}

	if cfg.StartTS, err = ParseTSString(tsString, true); err != nil {
		return errors.Trace(err)
	}

	tsString, err = flags.GetString(flagStreamEndTS)
	if err != nil {
		return errors.Trace(err)
	}

	if cfg.EndTS, err = ParseTSString(tsString, true); err != nil {
		return errors.Trace(err)
	}

	if cfg.SafePointTTL, err = flags.GetInt64(flagGCSafePointTTS); err != nil {
		return errors.Trace(err)
	}

	if cfg.SafePointTTL <= 0 {
		cfg.SafePointTTL = utils.DefaultStreamStartSafePointTTL
	}

	return nil
}

// ParseStreamPauseFromFlags parse parameters for `stream pause`
func (cfg *StreamConfig) ParseStreamPauseFromFlags(flags *pflag.FlagSet) error {
	err := cfg.ParseStreamCommonFromFlags(flags)
	if err != nil {
		return errors.Trace(err)
	}

	if cfg.SafePointTTL, err = flags.GetInt64(flagGCSafePointTTS); err != nil {
		return errors.Trace(err)
	}
	if cfg.SafePointTTL <= 0 {
		cfg.SafePointTTL = utils.DefaultStreamPauseSafePointTTL
	}
	return nil
}

// ParseStreamCommonFromFlags parse parameters for `stream task`
func (cfg *StreamConfig) ParseStreamCommonFromFlags(flags *pflag.FlagSet) error {
	var err error

	cfg.TaskName, err = flags.GetString(flagStreamTaskName)
	if err != nil {
		return errors.Trace(err)
	}

	if len(cfg.TaskName) <= 0 {
		return errors.Annotate(berrors.ErrInvalidArgument, "Miss parameters task-name")
	}
	return nil
}

type streamMgr struct {
	cfg     *StreamConfig
	mgr     *conn.Mgr
	bc      *backup.Client
	httpCli *http.Client
}

func NewStreamMgr(ctx context.Context, cfg *StreamConfig, g glue.Glue, isStreamStart bool) (*streamMgr, error) {
	mgr, err := NewMgr(ctx, g, cfg.PD, cfg.TLS, GetKeepalive(&cfg.Config),
		cfg.CheckRequirements, true, conn.StreamVersionChecker)
	if err != nil {
		return nil, errors.Trace(err)
	}
	defer func() {
		if err != nil {
			mgr.Close()
		}
	}()

	// just stream start need Storage
	s := &streamMgr{
		cfg: cfg,
		mgr: mgr,
	}
	if isStreamStart {
		backend, err := storage.ParseBackend(cfg.Storage, &cfg.BackendOptions)
		if err != nil {
			return nil, errors.Trace(err)
		}

		opts := storage.ExternalStorageOptions{
			NoCredentials:   cfg.NoCreds,
			SendCredentials: cfg.SendCreds,
		}
		client, err := backup.NewBackupClient(ctx, mgr)
		if err != nil {
			return nil, errors.Trace(err)
		}

		if err = client.SetStorage(ctx, backend, &opts); err != nil {
			return nil, errors.Trace(err)
		}
		s.bc = client

		// create http client to do some requirements check.
		s.httpCli = httputil.NewClient(mgr.GetTLSConfig())
	}
	return s, nil
}

func (s *streamMgr) close() {
	s.mgr.Close()
}

func (s *streamMgr) setLock(ctx context.Context) error {
	return s.bc.SetLockFile(ctx)
}

// adjustAndCheckStartTS checks that startTS should be smaller than currentTS,
// and endTS is larger than currentTS.
func (s *streamMgr) adjustAndCheckStartTS(ctx context.Context) error {
	currentTS, err := s.mgr.GetTS(ctx)
	if err != nil {
		return errors.Trace(err)
	}
	// set currentTS to startTS as a default value
	if s.cfg.StartTS == 0 {
		s.cfg.StartTS = currentTS
	}

	if currentTS < s.cfg.StartTS || s.cfg.EndTS <= currentTS {
		return errors.Annotatef(berrors.ErrInvalidArgument,
			"invalid timestamps, startTS %d should be smaller than currentTS %d",
			s.cfg.StartTS, currentTS)
	}
	if s.cfg.EndTS <= currentTS {
		return errors.Annotatef(berrors.ErrInvalidArgument,
			"invalid timestamps, endTS %d should be larger than currentTS %d",
			s.cfg.EndTS, currentTS)
	}

	return nil
}

// setGCSafePoint sets the server safe point to PD.
func (s *streamMgr) setGCSafePoint(ctx context.Context, sp utils.BRServiceSafePoint) error {
	err := utils.CheckGCSafePoint(ctx, s.mgr.GetPDClient(), sp.BackupTS)
	if err != nil {
		return errors.Annotatef(err,
			"failed to check gc safePoint, ts %v", sp.BackupTS)
	}

	err = utils.UpdateServiceSafePoint(ctx, s.mgr.GetPDClient(), sp)
	if err != nil {
		return errors.Trace(err)
	}

	log.Info("set stream safePoint", zap.Object("safePoint", sp))
	return nil
}

func (s *streamMgr) buildObserveRanges(ctx context.Context) ([]kv.KeyRange, error) {
	dRanges, err := stream.BuildObserveDataRanges(
		s.mgr.GetStorage(),
		s.cfg.FilterStr,
		s.cfg.TableFilter,
		s.cfg.StartTS,
	)
	if err != nil {
		return nil, errors.Trace(err)
	}

	mRange := stream.BuildObserveMetaRange()
	rs := append([]kv.KeyRange{*mRange}, dRanges...)
	slices.SortFunc(rs, func(i, j kv.KeyRange) bool {
		return bytes.Compare(i.StartKey, j.StartKey) < 0
	})

	return rs, nil
}

func (s *streamMgr) backupFullSchemas(ctx context.Context, g glue.Glue) error {
	metaWriter := metautil.NewMetaWriter(s.bc.GetStorage(), metautil.MetaFileSize, false, metautil.MetaFile, nil)
	metaWriter.Update(func(m *backuppb.BackupMeta) {
		// save log startTS to backupmeta file
		m.StartVersion = s.cfg.StartTS
	})

	schemas, err := backup.BuildFullSchema(s.mgr.GetStorage(), s.cfg.StartTS)
	if err != nil {
		return errors.Trace(err)
	}

	schemasConcurrency := uint(mathutil.Min(backup.DefaultSchemaConcurrency, schemas.Len()))
	err = schemas.BackupSchemas(ctx, metaWriter, s.mgr.GetStorage(), nil,
		s.cfg.StartTS, schemasConcurrency, 0, true, nil)
	if err != nil {
		return errors.Trace(err)
	}

	if err = metaWriter.FlushBackupMeta(ctx); err != nil {
		return errors.Trace(err)
	}
	return nil
}

// RunStreamCommand run all kinds of `stream task``
func RunStreamCommand(
	ctx context.Context,
	g glue.Glue,
	cmdName string,
	cfg *StreamConfig,
) error {
	cfg.Config.adjust()
	defer func() {
		if _, ok := skipSummaryCommandList[cmdName]; !ok {
			summary.Summary(cmdName)
		}
	}()
	commandFn, exist := StreamCommandMap[cmdName]
	if !exist {
		return errors.Annotatef(berrors.ErrInvalidArgument, "invalid command %s", cmdName)
	}

	if err := commandFn(ctx, g, cmdName, cfg); err != nil {
		log.Error("failed to stream", zap.String("command", cmdName), zap.Error(err))
		summary.SetSuccessStatus(false)
		summary.CollectFailureUnit(cmdName, err)
		return err
	}
	summary.SetSuccessStatus(true)
	return nil
}

// RunStreamStart specifies starting a stream task
func RunStreamStart(
	c context.Context,
	g glue.Glue,
	cmdName string,
	cfg *StreamConfig,
) error {
	ctx, cancelFn := context.WithCancel(c)
	defer cancelFn()

	if span := opentracing.SpanFromContext(ctx); span != nil && span.Tracer() != nil {
		span1 := span.Tracer().StartSpan("task.RunStreamStart", opentracing.ChildOf(span.Context()))
		defer span1.Finish()
		ctx = opentracing.ContextWithSpan(ctx, span1)
	}

	streamMgr, err := NewStreamMgr(ctx, cfg, g, true)
	if err != nil {
		return errors.Trace(err)
	}
	defer streamMgr.close()

	se, err := g.CreateSession(streamMgr.mgr.GetStorage())
	if err != nil {
		return errors.Trace(err)
	}
	execCtx := se.GetSessionCtx().(sqlexec.RestrictedSQLExecutor)
	supportStream, err := utils.IsLogBackupEnabled(execCtx)
	if err != nil {
		return errors.Trace(err)
	}
	if !supportStream {
		return errors.New("Unable to create task about log-backup. " +
			"please set TiKV config `log-backup.enable` to true and restart TiKVs.")
	}

	if err = streamMgr.adjustAndCheckStartTS(ctx); err != nil {
		return errors.Trace(err)
	}

	if err = streamMgr.setGCSafePoint(
		ctx,
		utils.BRServiceSafePoint{
			ID:       utils.MakeSafePointID(),
			TTL:      cfg.SafePointTTL,
			BackupTS: cfg.StartTS,
		},
	); err != nil {
		return errors.Trace(err)
	}

	cli := streamhelper.NewMetaDataClient(streamMgr.mgr.GetDomain().GetEtcdClient())
	// It supports single stream log task currently.
	if count, err := cli.GetTaskCount(ctx); err != nil {
		return errors.Trace(err)
	} else if count > 0 {
		return errors.Annotate(berrors.ErrStreamLogTaskExist, "It supports single stream log task currently")
	}

	if err = streamMgr.setLock(ctx); err != nil {
		return errors.Trace(err)
	}

	if err = streamMgr.backupFullSchemas(ctx, g); err != nil {
		return errors.Trace(err)
	}

	ranges, err := streamMgr.buildObserveRanges(ctx)
	if err != nil {
		return errors.Trace(err)
	} else if len(ranges) == 0 {
		// nothing to backup
		pdAddress := strings.Join(cfg.PD, ",")
		log.Warn("Nothing to observe, maybe connected to cluster for restoring",
			zap.String("PD address", pdAddress))
		return errors.Annotate(berrors.ErrInvalidArgument, "nothing need to observe")
	}

	ti := streamhelper.TaskInfo{
		PBInfo: backuppb.StreamBackupTaskInfo{
			Storage:     streamMgr.bc.GetStorageBackend(),
			StartTs:     cfg.StartTS,
			EndTs:       cfg.EndTS,
			Name:        cfg.TaskName,
			TableFilter: cfg.FilterStr,
		},
		Ranges:  ranges,
		Pausing: false,
	}

	if err = cli.PutTask(ctx, ti); err != nil {
		return errors.Trace(err)
	}
	summary.Log(cmdName, ti.ZapTaskInfo()...)
	return nil
}

func RunStreamMetadata(
	c context.Context,
	g glue.Glue,
	cmdName string,
	cfg *StreamConfig,
) error {
	ctx, cancelFn := context.WithCancel(c)
	defer cancelFn()

	if span := opentracing.SpanFromContext(ctx); span != nil && span.Tracer() != nil {
		span1 := span.Tracer().StartSpan(
			"task.RunStreamCheckLog",
			opentracing.ChildOf(span.Context()),
		)
		defer span1.Finish()
		ctx = opentracing.ContextWithSpan(ctx, span1)
	}

	logMinTS, logMaxTS, err := getLogRange(ctx, &cfg.Config)
	if err != nil {
		return errors.Trace(err)
	}

	logMinDate := stream.FormatDate(oracle.GetTimeFromTS(logMinTS))
	logMaxDate := stream.FormatDate(oracle.GetTimeFromTS(logMaxTS))
	summary.Log(cmdName, zap.Uint64("log-min-ts", logMinTS),
		zap.String("log-min-date", logMinDate),
		zap.Uint64("log-max-ts", logMaxTS),
		zap.String("log-max-date", logMaxDate),
	)
	return nil
}

// RunStreamStop specifies stoping a stream task
func RunStreamStop(
	c context.Context,
	g glue.Glue,
	cmdName string,
	cfg *StreamConfig,
) error {
	ctx, cancelFn := context.WithCancel(c)
	defer cancelFn()

	if span := opentracing.SpanFromContext(ctx); span != nil && span.Tracer() != nil {
		span1 := span.Tracer().StartSpan(
			"task.RunStreamStop",
			opentracing.ChildOf(span.Context()),
		)
		defer span1.Finish()
		ctx = opentracing.ContextWithSpan(ctx, span1)
	}

	streamMgr, err := NewStreamMgr(ctx, cfg, g, false)
	if err != nil {
		return errors.Trace(err)
	}
	defer streamMgr.close()

	cli := streamhelper.NewMetaDataClient(streamMgr.mgr.GetDomain().GetEtcdClient())
	// to add backoff
	ti, err := cli.GetTask(ctx, cfg.TaskName)
	if err != nil {
		return errors.Trace(err)
	}

	if err = cli.DeleteTask(ctx, cfg.TaskName); err != nil {
		return errors.Trace(err)
	}

	if err := streamMgr.setGCSafePoint(ctx,
		utils.BRServiceSafePoint{
			ID:       buildPauseSafePointName(ti.Info.Name),
			TTL:      0,
			BackupTS: 0,
		},
	); err != nil {
		log.Warn("failed to remove safe point", zap.String("error", err.Error()))
	}

	summary.Log(cmdName, logutil.StreamBackupTaskInfo(&ti.Info))
	return nil
}

// RunStreamPause specifies pausing a stream task.
func RunStreamPause(
	c context.Context,
	g glue.Glue,
	cmdName string,
	cfg *StreamConfig,
) error {
	ctx, cancelFn := context.WithCancel(c)
	defer cancelFn()

	if span := opentracing.SpanFromContext(ctx); span != nil && span.Tracer() != nil {
		span1 := span.Tracer().StartSpan(
			"task.RunStreamPause",
			opentracing.ChildOf(span.Context()),
		)
		defer span1.Finish()
		ctx = opentracing.ContextWithSpan(ctx, span1)
	}

	streamMgr, err := NewStreamMgr(ctx, cfg, g, false)
	if err != nil {
		return errors.Trace(err)
	}
	defer streamMgr.close()

	cli := streamhelper.NewMetaDataClient(streamMgr.mgr.GetDomain().GetEtcdClient())
	// to add backoff
	ti, isPaused, err := cli.GetTaskWithPauseStatus(ctx, cfg.TaskName)
	if err != nil {
		return errors.Trace(err)
	} else if isPaused {
		return errors.Annotatef(berrors.ErrKVUnknown, "The task %s is paused already.", cfg.TaskName)
	}

	globalCheckPointTS, err := ti.GetGlobalCheckPointTS(ctx)
	if err != nil {
		return errors.Trace(err)
	}
	if err = streamMgr.setGCSafePoint(
		ctx,
		utils.BRServiceSafePoint{
			ID:       buildPauseSafePointName(ti.Info.Name),
			TTL:      cfg.SafePointTTL,
			BackupTS: globalCheckPointTS - 1,
		},
	); err != nil {
		return errors.Trace(err)
	}

	err = cli.PauseTask(ctx, cfg.TaskName)
	if err != nil {
		return errors.Trace(err)
	}

	summary.Log(cmdName, logutil.StreamBackupTaskInfo(&ti.Info))
	return nil
}

// RunStreamResume specifies resuming a stream task.
func RunStreamResume(
	c context.Context,
	g glue.Glue,
	cmdName string,
	cfg *StreamConfig,
) error {
	ctx, cancelFn := context.WithCancel(c)
	defer cancelFn()

	if span := opentracing.SpanFromContext(ctx); span != nil && span.Tracer() != nil {
		span1 := span.Tracer().StartSpan(
			"task.RunStreamResume",
			opentracing.ChildOf(span.Context()),
		)
		defer span1.Finish()
		ctx = opentracing.ContextWithSpan(ctx, span1)
	}

	streamMgr, err := NewStreamMgr(ctx, cfg, g, false)
	if err != nil {
		return errors.Trace(err)
	}
	defer streamMgr.close()

	cli := streamhelper.NewMetaDataClient(streamMgr.mgr.GetDomain().GetEtcdClient())
	// to add backoff
	ti, isPaused, err := cli.GetTaskWithPauseStatus(ctx, cfg.TaskName)
	if err != nil {
		return errors.Trace(err)
	} else if !isPaused {
		return errors.Annotatef(berrors.ErrKVUnknown,
			"The task %s is active already.", cfg.TaskName)
	}

	globalCheckPointTS, err := ti.GetGlobalCheckPointTS(ctx)
	if err != nil {
		return errors.Trace(err)
	}
	err = utils.CheckGCSafePoint(ctx, streamMgr.mgr.GetPDClient(), globalCheckPointTS)
	if err != nil {
		return errors.Annotatef(err, "the global checkpoint ts: %v(%s) has been gc. ",
			globalCheckPointTS, oracle.GetTimeFromTS(globalCheckPointTS))
	}

	err = cli.ResumeTask(ctx, cfg.TaskName)
	if err != nil {
		return errors.Trace(err)
	}

	err = cli.CleanLastErrorOfTask(ctx, cfg.TaskName)
	if err != nil {
		return err
	}

	if err := streamMgr.setGCSafePoint(ctx,
		utils.BRServiceSafePoint{
			ID:       buildPauseSafePointName(ti.Info.Name),
			TTL:      0,
			BackupTS: globalCheckPointTS,
		},
	); err != nil {
		log.Warn("failed to remove safe point",
			zap.Uint64("safe-point", globalCheckPointTS), zap.String("error", err.Error()))
	}

	summary.Log(cmdName, logutil.StreamBackupTaskInfo(&ti.Info))
	return nil
}

func RunStreamAdvancer(c context.Context, g glue.Glue, cmdName string, cfg *StreamConfig) error {
	ctx, cancel := context.WithCancel(c)
	defer cancel()
	mgr, err := NewMgr(ctx, g, cfg.PD, cfg.TLS, GetKeepalive(&cfg.Config),
		cfg.CheckRequirements, false, conn.StreamVersionChecker)
	if err != nil {
		return err
	}

	etcdCLI, err := dialEtcdWithCfg(ctx, cfg.Config)
	if err != nil {
		return err
	}
	env := streamhelper.CliEnv(mgr.StoreManager, etcdCLI)
	advancer := streamhelper.NewCheckpointAdvancer(env)
	advancer.UpdateConfig(cfg.AdvancerCfg)
	daemon := streamhelper.NewAdvancerDaemon(advancer, streamhelper.OwnerManagerForLogBackup(ctx, etcdCLI))
	loop, err := daemon.Begin(ctx)
	if err != nil {
		return err
	}
	loop()
	return nil
}

func checkConfigForStatus(cfg *StreamConfig) error {
	if len(cfg.PD) == 0 {
		return errors.Annotatef(berrors.ErrInvalidArgument,
			"the command needs access to PD, please specify `-u` or `--pd`")
	}

	return nil
}

// makeStatusController makes the status controller via some config.
// this should better be in the `stream` package but it is impossible because of cyclic requirements.
func makeStatusController(ctx context.Context, cfg *StreamConfig, g glue.Glue) (*stream.StatusController, error) {
	console := glue.GetConsole(g)
	etcdCLI, err := dialEtcdWithCfg(ctx, cfg.Config)
	if err != nil {
		return nil, err
	}
	cli := streamhelper.NewMetaDataClient(etcdCLI)
	var printer stream.TaskPrinter
	if !cfg.JSONOutput {
		printer = stream.PrintTaskByTable(console)
	} else {
		printer = stream.PrintTaskWithJSON(console)
	}
	mgr, err := NewMgr(ctx, g, cfg.PD, cfg.TLS, GetKeepalive(&cfg.Config),
		cfg.CheckRequirements, false, conn.StreamVersionChecker)
	if err != nil {
		return nil, err
	}
	return stream.NewStatusController(cli, mgr, printer), nil
}

// RunStreamStatus get status for a specific stream task
func RunStreamStatus(
	c context.Context,
	g glue.Glue,
	cmdName string,
	cfg *StreamConfig,
) error {
	ctx, cancelFn := context.WithCancel(c)
	defer cancelFn()

	if span := opentracing.SpanFromContext(ctx); span != nil && span.Tracer() != nil {
		span1 := span.Tracer().StartSpan(
			"task.RunStreamStatus",
			opentracing.ChildOf(span.Context()),
		)
		defer span1.Finish()
		ctx = opentracing.ContextWithSpan(ctx, span1)
	}

	if err := checkConfigForStatus(cfg); err != nil {
		return err
	}
	ctl, err := makeStatusController(ctx, cfg, g)
	if err != nil {
		return err
	}
	return ctl.PrintStatusOfTask(ctx, cfg.TaskName)
}

// RunStreamTruncate truncates the log that belong to (0, until-ts)
func RunStreamTruncate(c context.Context, g glue.Glue, cmdName string, cfg *StreamConfig) error {
	console := glue.GetConsole(g)
	em := color.New(color.Bold).SprintFunc()
	warn := color.New(color.Bold, color.FgHiRed).SprintFunc()
	formatTS := func(ts uint64) string {
		return oracle.GetTimeFromTS(ts).Format("2006-01-02 15:04:05.0000")
	}
	if cfg.Until == 0 {
		return errors.Annotatef(berrors.ErrInvalidArgument, "please provide the `--until` ts")
	}

	ctx, cancelFn := context.WithCancel(c)
	defer cancelFn()

	storage, err := cfg.makeStorage(ctx)
	if err != nil {
		return err
	}

	sp, err := restore.GetTSFromFile(ctx, storage, restore.TruncateSafePointFileName)
	if err != nil {
		return err
	}

	if cfg.Until < sp {
		console.Println("According to the log, you have truncated backup data before", em(formatTS(sp)))
		if !cfg.SkipPrompt && !console.PromptBool("Continue? ") {
			return nil
		}
	}

	readMetaDone := console.ShowTask("Reading Metadata... ", glue.WithTimeCost())
	metas := restore.StreamMetadataSet{
		BeforeDoWriteBack: func(path string, last, current *backuppb.Metadata) (skip bool) {
			log.Info("Updating metadata.", zap.String("file", path),
				zap.Int("data-file-before", len(last.GetFiles())),
				zap.Int("data-file-after", len(current.GetFiles())))
			return cfg.DryRun
		},
	}
	if err := metas.LoadUntil(ctx, storage, cfg.Until); err != nil {
		return err
	}
	readMetaDone()

	var (
		fileCount    uint64 = 0
		kvCount      int64  = 0
		totalSize    uint64 = 0
		shiftUntilTS        = metas.CalculateShiftTS(cfg.Until)
	)

	metas.IterateFilesFullyBefore(shiftUntilTS, func(d *backuppb.DataFileInfo) (shouldBreak bool) {
		fileCount++
		totalSize += d.Length
		kvCount += d.NumberOfEntries
		return
	})
	console.Printf("We are going to remove %s files, until %s.\n",
		em(fileCount),
		em(formatTS(cfg.Until)),
	)
	if !cfg.SkipPrompt && !console.PromptBool(warn("Sure? ")) {
		return nil
	}

<<<<<<< HEAD
	removed := metas.RemoveDataBefore(shiftUntilTS)

	// remove metadata
	removeMetaDone := console.ShowTask("Removing Metadata... ", glue.WithTimeCost())
	if !cfg.DryRun {
		if err := metas.DoWriteBack(ctx, storage); err != nil {
=======
	if cfg.Until > sp && !cfg.DryRun {
		if err := restore.SetTSToFile(
			ctx, storage, cfg.Until, restore.TruncateSafePointFileName); err != nil {
>>>>>>> 9a16a8dd
			return err
		}
	}

	removed := metas.RemoveDataBefore(shiftUntilTS)

	// remove log
	p := console.StartProgressBar(
		"Clearing Data Files", len(removed),
		glue.WithTimeCost(),
		glue.WithConstExtraField("kv-count", kvCount),
		glue.WithConstExtraField("kv-size", fmt.Sprintf("%d(%s)", totalSize, units.HumanSize(float64(totalSize)))),
	)
	worker := utils.NewWorkerPool(128, "delete files")
	const keepFirstNFailure = 16
	var notDeleted []string
	for _, f := range removed {
<<<<<<< HEAD
		worker.Apply(func() {
			defer p.Inc()
			if !cfg.DryRun {
				if err := storage.DeleteFile(ctx, f.Path); err != nil {
					log.Warn("File not deleted.", zap.String("path", f.Path), logutil.ShortError(err))
					notDeleted = append(notDeleted, f.Path)
=======
		if !cfg.DryRun {
			wg.Add(1)
			finalFile := f
			worker.Apply(func() {
				defer wg.Done()
				if err := storage.DeleteFile(ctx, finalFile.Path); err != nil {
					log.Warn("File not deleted.", zap.String("path", finalFile.Path), logutil.ShortError(err))
					console.Print("\n"+em(finalFile.Path), "not deleted, you may clear it manually:", warn(err))
>>>>>>> 9a16a8dd
				}
			}
		})
	}
	p.Wait()
	if len(notDeleted) > 0 {
		console.Println("Files below are not deleted due to error, you may clear it manually, check log for detail error:")
		console.Println("- Total", em(len(notDeleted)), "items.")
		if len(notDeleted) > keepFirstNFailure {
			console.Println("-", em(len(notDeleted)-keepFirstNFailure), "items omitted.")
			// TODO: maybe don't add them at the very first.
			notDeleted = notDeleted[:keepFirstNFailure]
		}
		for _, f := range notDeleted {
			console.Println(f)
		}
	}
<<<<<<< HEAD
=======
	wg.Wait()
	clearDataFileDone()

	// remove metadata
	removeMetaDone := console.ShowTask("Removing metadata... ", glue.WithTimeCost())
	if !cfg.DryRun {
		if err := metas.DoWriteBack(ctx, storage); err != nil {
			return err
		}
	}
	removeMetaDone()
>>>>>>> 9a16a8dd
	return nil
}

// RunStreamRestore restores stream log.
func RunStreamRestore(
	c context.Context,
	g glue.Glue,
	cmdName string,
	cfg *RestoreConfig,
) (err error) {
	ctx, cancelFn := context.WithCancel(c)
	defer cancelFn()

	if span := opentracing.SpanFromContext(ctx); span != nil && span.Tracer() != nil {
		span1 := span.Tracer().StartSpan("task.RunStreamRestore", opentracing.ChildOf(span.Context()))
		defer span1.Finish()
		ctx = opentracing.ContextWithSpan(ctx, span1)
	}

	logMinTS, logMaxTS, err := getLogRange(ctx, &cfg.Config)
	if err != nil {
		return errors.Trace(err)
	}
	if cfg.RestoreTS == 0 {
		cfg.RestoreTS = logMaxTS
	}

	if len(cfg.FullBackupStorage) > 0 {
		if cfg.StartTS, err = getFullBackupTS(ctx, cfg); err != nil {
			return errors.Trace(err)
		}
		if cfg.StartTS < logMinTS {
			return errors.Annotatef(berrors.ErrInvalidArgument,
				"it has gap between full backup ts:%d(%s) and log backup ts:%d(%s). ",
				cfg.StartTS, oracle.GetTimeFromTS(cfg.StartTS),
				logMinTS, oracle.GetTimeFromTS(logMinTS))
		}
	}

	log.Info("start restore on point",
		zap.Uint64("restore-from", cfg.StartTS), zap.Uint64("restore-to", cfg.RestoreTS),
		zap.Uint64("log-min-ts", logMinTS), zap.Uint64("log-max-ts", logMaxTS))
	if err := checkLogRange(cfg.StartTS, cfg.RestoreTS, logMinTS, logMaxTS); err != nil {
		return errors.Trace(err)
	}

	// restore full snapshot.
	if len(cfg.FullBackupStorage) > 0 {
		if err := checkPiTRRequirements(ctx, g, cfg); err != nil {
			return errors.Trace(err)
		}
		logStorage := cfg.Config.Storage
		cfg.Config.Storage = cfg.FullBackupStorage
		// TiFlash replica is restored to down-stream on 'pitr' currently.
		cfg.skipTiflash = true
		if err = RunRestore(ctx, g, FullRestoreCmd, cfg); err != nil {
			return errors.Trace(err)
		}
		cfg.Config.Storage = logStorage
	}
	// restore log.
	cfg.adjustRestoreConfigForStreamRestore()
	if err := restoreStream(ctx, g, cfg, logMinTS, logMaxTS); err != nil {
		return errors.Trace(err)
	}
	return nil
}

// RunStreamRestore start restore job
func restoreStream(
	c context.Context,
	g glue.Glue,
	cfg *RestoreConfig,
	logMinTS, logMaxTS uint64,
) (err error) {
	var (
		totalKVCount uint64
		totalSize    uint64
		mu           sync.Mutex
		startTime    = time.Now()
	)
	defer func() {
		if err != nil {
			summary.Log("restore log failed summary", zap.Error(err))
		} else {
			totalDureTime := time.Since(startTime)
			summary.Log("restore log success summary", zap.Duration("total-take", totalDureTime),
				zap.Uint64("restore-from", cfg.StartTS), zap.Uint64("restore-to", cfg.RestoreTS),
				zap.String("restore-from", stream.FormatDate(oracle.GetTimeFromTS(cfg.StartTS))),
				zap.String("restore-to", stream.FormatDate(oracle.GetTimeFromTS(cfg.RestoreTS))),
				zap.Uint64("total-kv-count", totalKVCount),
				zap.String("total-size", units.HumanSize(float64(totalSize))),
				zap.String("average-speed", units.HumanSize(float64(totalSize)/float64(totalDureTime.Seconds()))+"/s"),
			)
		}
	}()

	ctx, cancelFn := context.WithCancel(c)
	defer cancelFn()

	if span := opentracing.SpanFromContext(ctx); span != nil && span.Tracer() != nil {
		span1 := span.Tracer().StartSpan(
			"restoreStream",
			opentracing.ChildOf(span.Context()),
		)
		defer span1.Finish()
		ctx = opentracing.ContextWithSpan(ctx, span1)
	}

	mgr, err := NewMgr(ctx, g, cfg.PD, cfg.TLS, GetKeepalive(&cfg.Config),
		cfg.CheckRequirements, true, conn.StreamVersionChecker)
	if err != nil {
		return errors.Trace(err)
	}
	defer mgr.Close()

	client, err := createRestoreClient(ctx, g, cfg, mgr)
	if err != nil {
		return errors.Annotate(err, "failed to create restore client")
	}
	defer client.Close()

	currentTS, err := client.GetTS(ctx)
	if err != nil {
		return errors.Trace(err)
	}
	client.SetCurrentTS(currentTS)

	restoreSchedulers, err := restorePreWork(ctx, client, mgr, false)
	if err != nil {
		return errors.Trace(err)
	}
	// Always run the post-work even on error, so we don't stuck in the import
	// mode or emptied schedulers
	defer restorePostWork(ctx, client, restoreSchedulers)

	shiftStartTS, err := client.GetShiftTS(ctx, cfg.StartTS, cfg.RestoreTS)
	if err != nil {
		return errors.Annotate(err, "failed to get shift TS")
	}

	// read meta by given ts.
	metas, err := client.ReadStreamMetaByTS(ctx, shiftStartTS, cfg.RestoreTS)
	if err != nil {
		return errors.Trace(err)
	}
	if len(metas) == 0 {
		log.Info("nothing to restore.")
		return nil
	}

	client.SetRestoreRangeTS(cfg.StartTS, cfg.RestoreTS, shiftStartTS)

	// read data file by given ts.
	dmlFiles, ddlFiles, err := client.ReadStreamDataFiles(ctx, metas)
	if err != nil {
		return errors.Trace(err)
	}

	// get full backup meta to generate rewrite rules.
	fullBackupTables, err := initFullBackupTables(ctx, cfg)
	if err != nil {
		return errors.Trace(err)
	}

	// get the schemas ID replace information.
	schemasReplace, err := client.InitSchemasReplaceForDDL(&fullBackupTables, cfg.TableFilter)
	if err != nil {
		return errors.Trace(err)
	}

	updateStats := func(kvCount uint64, size uint64) {
		mu.Lock()
		defer mu.Unlock()
		totalKVCount += kvCount
		totalSize += size
	}
	pm := g.StartProgress(ctx, "Restore Meta Files", int64(len(ddlFiles)), !cfg.LogProgress)
	if err = withProgress(pm, func(p glue.Progress) error {
		client.RunGCRowsLoader(ctx)
		return client.RestoreMetaKVFiles(ctx, ddlFiles, schemasReplace, updateStats, p.Inc)
	}); err != nil {
		return errors.Annotate(err, "failed to restore meta files")
	}

	// perform restore kv files
	rewriteRules, err := initRewriteRules(client, fullBackupTables)
	if err != nil {
		return errors.Trace(err)
	}
	updateRewriteRules(rewriteRules, schemasReplace)

	pd := g.StartProgress(ctx, "Restore KV Files", int64(len(dmlFiles)), !cfg.LogProgress)
	err = withProgress(pd, func(p glue.Progress) error {
		return client.RestoreKVFiles(ctx, rewriteRules, dmlFiles, updateStats, p.Inc)
	})
	if err != nil {
		return errors.Annotate(err, "failed to restore kv files")
	}

	if err = client.CleanUpKVFiles(ctx); err != nil {
		return errors.Annotate(err, "failed to clean up")
	}

	if err = client.SaveSchemas(ctx, schemasReplace, logMinTS, cfg.RestoreTS); err != nil {
		return errors.Trace(err)
	}

	if err = client.InsertGCRows(ctx); err != nil {
		return errors.Annotate(err, "failed to insert rows into gc_delete_range")
	}

	return nil
}

func createRestoreClient(ctx context.Context, g glue.Glue, cfg *RestoreConfig, mgr *conn.Mgr) (*restore.Client, error) {
	var err error
	keepaliveCfg := GetKeepalive(&cfg.Config)
	keepaliveCfg.PermitWithoutStream = true
	client := restore.NewRestoreClient(mgr.GetPDClient(), mgr.GetTLSConfig(), keepaliveCfg, false)
	err = client.Init(g, mgr.GetStorage())
	if err != nil {
		return nil, errors.Trace(err)
	}
	defer func() {
		if err != nil {
			client.Close()
		}
	}()

	u, err := storage.ParseBackend(cfg.Storage, &cfg.BackendOptions)
	if err != nil {
		return nil, errors.Trace(err)
	}

	opts := storage.ExternalStorageOptions{
		NoCredentials:   cfg.NoCreds,
		SendCredentials: cfg.SendCreds,
	}
	if err = client.SetStorage(ctx, u, &opts); err != nil {
		return nil, errors.Trace(err)
	}
	client.SetRateLimit(cfg.RateLimit)
	client.SetCrypter(&cfg.CipherInfo)
	client.SetConcurrency(uint(cfg.Concurrency))
	client.SetSwitchModeInterval(cfg.SwitchModeInterval)
	client.InitClients(u, false)

	rawKVClient, err := newRawBatchClient(ctx, cfg.PD, cfg.TLS)
	if err != nil {
		return nil, errors.Trace(err)
	}
	client.SetRawKVClient(rawKVClient)

	err = client.LoadRestoreStores(ctx)
	if err != nil {
		return nil, errors.Trace(err)
	}
	return client, nil
}

func checkLogRange(restoreFrom, restoreTo, logMinTS, logMaxTS uint64) error {
	// serveral ts constraint：
	// logMinTS <= restoreFrom <= restoreTo <= logMaxTS
	if logMinTS > restoreFrom || restoreFrom > restoreTo || restoreTo > logMaxTS {
		return errors.Annotatef(berrors.ErrInvalidArgument,
			"restore log from %d(%s) to %d(%s), "+
				" but the current existed log from %d(%s) to %d(%s)",
			restoreFrom, oracle.GetTimeFromTS(restoreFrom),
			restoreTo, oracle.GetTimeFromTS(restoreTo),
			logMinTS, oracle.GetTimeFromTS(logMinTS),
			logMaxTS, oracle.GetTimeFromTS(logMaxTS),
		)
	}
	return nil
}

// withProgress execute some logic with the progress, and close it once the execution done.
func withProgress(p glue.Progress, cc func(p glue.Progress) error) error {
	defer p.Close()
	return cc(p)
}

// nolint: unused, deadcode
func countIndices(ts map[int64]*metautil.Table) int64 {
	result := int64(0)
	for _, t := range ts {
		result += int64(len(t.Info.Indices))
	}
	return result
}

// getLogRange gets the log-min-ts and log-max-ts of starting log backup.
func getLogRange(
	ctx context.Context,
	cfg *Config,
) (uint64, uint64, error) {
	_, s, err := GetStorage(ctx, cfg.Storage, cfg)
	if err != nil {
		return 0, 0, errors.Trace(err)
	}

	// logStartTS: Get log start ts from backupmeta file.
	metaData, err := s.ReadFile(ctx, metautil.MetaFile)
	if err != nil {
		return 0, 0, errors.Trace(err)
	}
	backupMeta := &backuppb.BackupMeta{}
	if err = backupMeta.Unmarshal(metaData); err != nil {
		return 0, 0, errors.Trace(err)
	}
	logStartTS := backupMeta.GetStartVersion()

	// truncateTS: get log truncate ts from TruncateSafePointFileName.
	// If truncateTS equals 0, which represents the stream log has never been truncated.
	truncateTS, err := restore.GetTSFromFile(ctx, s, restore.TruncateSafePointFileName)
	if err != nil {
		return 0, 0, errors.Trace(err)
	}
	logMinTS := mathutil.Max(logStartTS, truncateTS)

	// get max global resolved ts from metas.
	logMaxTS, err := getGlobalCheckpointFromStorage(ctx, s)
	if err != nil {
		return 0, 0, errors.Trace(err)
	}
	logMaxTS = mathutil.Max(logMinTS, logMaxTS)

	return logMinTS, logMaxTS, nil
}

func getGlobalCheckpointFromStorage(ctx context.Context, s storage.ExternalStorage) (uint64, error) {
	var globalCheckPointTS uint64 = 0
	opt := storage.WalkOption{SubDir: stream.GetStreamBackupGlobalCheckpointPrefix()}
	err := s.WalkDir(ctx, &opt, func(path string, size int64) error {
		if !strings.HasSuffix(path, ".ts") {
			return nil
		}

		buff, err := s.ReadFile(ctx, path)
		if err != nil {
			return errors.Trace(err)
		}
		ts := binary.LittleEndian.Uint64(buff)
		globalCheckPointTS = mathutil.Max(ts, globalCheckPointTS)
		return nil
	})
	return globalCheckPointTS, errors.Trace(err)
}

// getFullBackupTS gets the snapshot-ts of full bakcup
func getFullBackupTS(
	ctx context.Context,
	cfg *RestoreConfig,
) (uint64, error) {
	_, s, err := GetStorage(ctx, cfg.FullBackupStorage, &cfg.Config)
	if err != nil {
		return 0, errors.Trace(err)
	}

	metaData, err := s.ReadFile(ctx, metautil.MetaFile)
	if err != nil {
		return 0, errors.Trace(err)
	}

	backupmeta := &backuppb.BackupMeta{}
	if err = backupmeta.Unmarshal(metaData); err != nil {
		return 0, errors.Trace(err)
	}

	return backupmeta.GetEndVersion(), nil
}

func getGlobalResolvedTS(
	ctx context.Context,
	s storage.ExternalStorage,
) (uint64, error) {
	storeMap := struct {
		sync.Mutex
		resolvedTSMap map[int64]uint64
	}{}
	storeMap.resolvedTSMap = make(map[int64]uint64)
	err := stream.FastUnmarshalMetaData(ctx, s, func(path string, m *backuppb.Metadata) error {
		storeMap.Lock()
		if resolveTS, exist := storeMap.resolvedTSMap[m.StoreId]; !exist || resolveTS < m.ResolvedTs {
			storeMap.resolvedTSMap[m.StoreId] = m.ResolvedTs
		}
		storeMap.Unlock()
		return nil
	})
	if err != nil {
		return 0, errors.Trace(err)
	}
	var globalCheckpointTS uint64 = 0
	// If V3 global-checkpoint advance, the maximum value in storeMap.resolvedTSMap as global-checkpoint-ts.
	// If v2 global-checkpoint advance, it need the minimal value in storeMap.resolvedTSMap as global-checkpoint-ts.
	// Because each of store maintains own checkpoint-ts only.
	for _, resolveTS := range storeMap.resolvedTSMap {
		if globalCheckpointTS < resolveTS {
			globalCheckpointTS = resolveTS
		}
	}
	return globalCheckpointTS, nil
}

func initFullBackupTables(
	ctx context.Context,
	cfg *RestoreConfig,
) (map[int64]*metautil.Table, error) {
	var storage string
	if len(cfg.FullBackupStorage) > 0 {
		storage = cfg.FullBackupStorage
	} else {
		storage = cfg.Storage
	}
	_, s, err := GetStorage(ctx, storage, &cfg.Config)
	if err != nil {
		return nil, errors.Trace(err)
	}

	metaFileName := metautil.CreateMetaFileName(cfg.StartTS)
	exist, err := s.FileExists(ctx, metaFileName)
	if err != nil {
		return nil, errors.Annotatef(err, "failed to check filename:%s ", metaFileName)
	} else if !exist {
		metaFileName = metautil.MetaFile
	}

	log.Info("read schemas", zap.String("backupmeta", metaFileName))
	metaData, err := s.ReadFile(ctx, metaFileName)
	if err != nil {
		return nil, errors.Trace(err)
	}
	backupMeta := &backuppb.BackupMeta{}
	if err = backupMeta.Unmarshal(metaData); err != nil {
		return nil, errors.Trace(err)
	}

	// read full backup databases to get map[table]table.Info
	reader := metautil.NewMetaReader(backupMeta, s, nil)
	databases, err := utils.LoadBackupTables(ctx, reader)
	if err != nil {
		return nil, errors.Trace(err)
	}

	tables := make(map[int64]*metautil.Table)
	for _, db := range databases {
		dbName := db.Info.Name.O
		if name, ok := utils.GetSysDBName(db.Info.Name); utils.IsSysDB(name) && ok {
			dbName = name
		}

		if !cfg.TableFilter.MatchSchema(dbName) {
			continue
		}

		for _, table := range db.Tables {
			// check this db is empty.
			if table.Info == nil {
				tables[db.Info.ID] = table
				continue
			}
			if !cfg.TableFilter.MatchTable(dbName, table.Info.Name.O) {
				continue
			}
			tables[table.Info.ID] = table
		}
	}

	return tables, nil
}

func initRewriteRules(client *restore.Client, tables map[int64]*metautil.Table) (map[int64]*restore.RewriteRules, error) {
	// compare table exists in cluster and map[table]table.Info to get rewrite rules.
	rules := make(map[int64]*restore.RewriteRules)
	for _, t := range tables {
		if name, ok := utils.GetSysDBName(t.DB.Name); utils.IsSysDB(name) && ok {
			// skip system table for now
			continue
		}
		if t.Info == nil {
			continue
		}

		newTableInfo, err := client.GetTableSchema(client.GetDomain(), t.DB.Name, t.Info.Name)
		if err != nil {
			// If table not existed, skip it directly.
			continue
		}
		// we don't handle index rule in pitr. since we only support pitr on non-exists table.
		tableRules := restore.GetRewriteRulesMap(newTableInfo, t.Info, 0, false)
		for tableID, tableRule := range tableRules {
			rules[tableID] = tableRule
		}

		log.Info("Using rewrite rule for table.", zap.Stringer("table", t.Info.Name),
			zap.Stringer("database", t.DB.Name),
			zap.Int("old-id", int(t.Info.ID)),
			zap.Array("rewrite-rules", zapcore.ArrayMarshalerFunc(func(ae zapcore.ArrayEncoder) error {
				for _, r := range rules {
					for _, rule := range r.Data {
						if err := ae.AppendObject(logutil.RewriteRuleObject(rule)); err != nil {
							return err
						}
					}
				}
				return nil
			})),
		)
	}
	return rules, nil
}

func updateRewriteRules(rules map[int64]*restore.RewriteRules, schemasReplace *stream.SchemasReplace) {
	filter := schemasReplace.TableFilter

	for _, dbReplace := range schemasReplace.DbMap {
		if dbReplace.OldDBInfo == nil ||
			utils.IsSysDB(dbReplace.OldDBInfo.Name.O) ||
			!filter.MatchSchema(dbReplace.OldDBInfo.Name.O) {
			continue
		}

		for oldTableID, tableReplace := range dbReplace.TableMap {
			if tableReplace.OldTableInfo == nil ||
				!filter.MatchTable(dbReplace.OldDBInfo.Name.O, tableReplace.OldTableInfo.Name.O) {
				continue
			}

			if _, exist := rules[oldTableID]; !exist {
				log.Info("add rewrite rule",
					zap.String("tableName", dbReplace.OldDBInfo.Name.O+"."+tableReplace.OldTableInfo.Name.O),
					zap.Int64("oldID", oldTableID), zap.Int64("newID", tableReplace.NewTableID))
				rules[oldTableID] = restore.GetRewriteRuleOfTable(
					oldTableID, tableReplace.NewTableID, 0, tableReplace.IndexMap, false)
			}

			for oldID, newID := range tableReplace.PartitionMap {
				if _, exist := rules[oldID]; !exist {
					log.Info("add rewrite rule",
						zap.String("tableName", dbReplace.OldDBInfo.Name.O+"."+tableReplace.OldTableInfo.Name.O),
						zap.Int64("oldID", oldID), zap.Int64("newID", newID))
					rules[oldID] = restore.GetRewriteRuleOfTable(oldID, newID, 0, tableReplace.IndexMap, false)
				}
			}
		}
	}
}

func newRawBatchClient(
	ctx context.Context,
	pdAddrs []string,
	tlsConfig TLSConfig,
) (*restore.RawKVBatchClient, error) {
	security := config.Security{
		ClusterSSLCA:   tlsConfig.CA,
		ClusterSSLCert: tlsConfig.Cert,
		ClusterSSLKey:  tlsConfig.Key,
	}
	rawkvClient, err := restore.NewRawkvClient(ctx, pdAddrs, security)
	if err != nil {
		return nil, errors.Trace(err)
	}

	return restore.NewRawKVBatchClient(rawkvClient, rawKVBatchCount), nil
}

// ShiftTS gets a smaller shiftTS than startTS.
// It has a safe duration between shiftTS and startTS for trasaction.
func ShiftTS(startTS uint64) uint64 {
	physical := oracle.ExtractPhysical(startTS)
	logical := oracle.ExtractLogical(startTS)

	shiftPhysical := physical - streamShiftDuration.Milliseconds()
	if shiftPhysical < 0 {
		return 0
	}
	return oracle.ComposeTS(shiftPhysical, logical)
}

func buildPauseSafePointName(taskName string) string {
	return fmt.Sprintf("%s_pause_safepoint", taskName)
}

func checkPiTRRequirements(ctx context.Context, g glue.Glue, cfg *RestoreConfig) error {
	mgr, err := NewMgr(ctx, g, cfg.PD, cfg.TLS, GetKeepalive(&cfg.Config),
		cfg.CheckRequirements, true, conn.StreamVersionChecker)
	if err != nil {
		return errors.Trace(err)
	}
	defer mgr.Close()

	userDBs := restore.GetExistedUserDBs(mgr.GetDomain())
	if len(userDBs) > 0 {
		userDBNames := make([]string, 0, len(userDBs))
		for _, db := range userDBs {
			userDBNames = append(userDBNames, db.Name.O)
		}
		return errors.Annotatef(berrors.ErrDatabasesAlreadyExisted,
			"databases %s existed in restored cluster, please drop them before execute PiTR",
			strings.Join(userDBNames, ","))
	}

	return nil
}<|MERGE_RESOLUTION|>--- conflicted
+++ resolved
@@ -914,18 +914,9 @@
 		return nil
 	}
 
-<<<<<<< HEAD
-	removed := metas.RemoveDataBefore(shiftUntilTS)
-
-	// remove metadata
-	removeMetaDone := console.ShowTask("Removing Metadata... ", glue.WithTimeCost())
-	if !cfg.DryRun {
-		if err := metas.DoWriteBack(ctx, storage); err != nil {
-=======
 	if cfg.Until > sp && !cfg.DryRun {
 		if err := restore.SetTSToFile(
 			ctx, storage, cfg.Until, restore.TruncateSafePointFileName); err != nil {
->>>>>>> 9a16a8dd
 			return err
 		}
 	}
@@ -943,23 +934,12 @@
 	const keepFirstNFailure = 16
 	var notDeleted []string
 	for _, f := range removed {
-<<<<<<< HEAD
 		worker.Apply(func() {
 			defer p.Inc()
 			if !cfg.DryRun {
 				if err := storage.DeleteFile(ctx, f.Path); err != nil {
 					log.Warn("File not deleted.", zap.String("path", f.Path), logutil.ShortError(err))
 					notDeleted = append(notDeleted, f.Path)
-=======
-		if !cfg.DryRun {
-			wg.Add(1)
-			finalFile := f
-			worker.Apply(func() {
-				defer wg.Done()
-				if err := storage.DeleteFile(ctx, finalFile.Path); err != nil {
-					log.Warn("File not deleted.", zap.String("path", finalFile.Path), logutil.ShortError(err))
-					console.Print("\n"+em(finalFile.Path), "not deleted, you may clear it manually:", warn(err))
->>>>>>> 9a16a8dd
 				}
 			}
 		})
@@ -977,10 +957,7 @@
 			console.Println(f)
 		}
 	}
-<<<<<<< HEAD
-=======
-	wg.Wait()
-	clearDataFileDone()
+
 
 	// remove metadata
 	removeMetaDone := console.ShowTask("Removing metadata... ", glue.WithTimeCost())
@@ -990,7 +967,6 @@
 		}
 	}
 	removeMetaDone()
->>>>>>> 9a16a8dd
 	return nil
 }
 
