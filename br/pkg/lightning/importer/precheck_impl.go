--- conflicted
+++ resolved
@@ -744,38 +744,22 @@
 	return msgs, nil
 }
 
-<<<<<<< HEAD
-// ConflictedTaskCheckItem check downstream has enabled some conflicted tasks like CDC or PiTR.
-// It's exposed to let caller override the Instruction message.
+// ConflictedTaskCheckItem check downstream has enabled CDC or PiTR. It's exposed to let
+// caller override the Instruction message.
 type ConflictedTaskCheckItem struct {
-	cfg         *config.Config
-	Instruction string
-=======
-// CDCPITRCheckItem check downstream has enabled CDC or PiTR. It's exposed to let
-// caller override the Instruction message.
-type CDCPITRCheckItem struct {
 	cfg              *config.Config
 	Instruction      string
 	leaderAddrGetter func() string
->>>>>>> 6397d475
 	// used in test
 	etcdCli *clientv3.Client
 }
 
-<<<<<<< HEAD
 // NewConflictedTaskCheckItem creates a checker to check downstream has enabled CDC or PiTR.
-func NewConflictedTaskCheckItem(cfg *config.Config) precheck.Checker {
+func NewConflictedTaskCheckItem(cfg *config.Config, leaderAddrGetter func() string) precheck.Checker {
 	return &ConflictedTaskCheckItem{
-		cfg:         cfg,
-		Instruction: "local backend is not compatible with them. Please switch to tidb backend then try again.",
-=======
-// NewCDCPITRCheckItem creates a checker to check downstream has enabled CDC or PiTR.
-func NewCDCPITRCheckItem(cfg *config.Config, leaderAddrGetter func() string) precheck.Checker {
-	return &CDCPITRCheckItem{
 		cfg:              cfg,
 		Instruction:      "local backend is not compatible with them. Please switch to tidb backend then try again.",
 		leaderAddrGetter: leaderAddrGetter,
->>>>>>> 6397d475
 	}
 }
 
