--- conflicted
+++ resolved
@@ -5,11 +5,8 @@
 import (
 	"bytes"
 	"context"
-<<<<<<< HEAD
-	"sort"
-=======
 	"fmt"
->>>>>>> 39640ae7
+  "sort"
 	"sync"
 	"testing"
 	"time"
