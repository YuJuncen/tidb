--- conflicted
+++ resolved
@@ -45,13 +45,13 @@
 }
 
 // GroupIndex is the type of physical data file with index from metadata.
-type GroupIndex = iter.Indexed[*backuppb.DataFileGroup]
+type GroupIndex = iter.Indexed[*pb.DataFileGroup]
 
 // GroupIndexIter is the type of iterator of physical data file with index from metadata.
 type GroupIndexIter = iter.TryNextor[GroupIndex]
 
 // FileIndex is the type of logical data file with index from physical data file.
-type FileIndex = iter.Indexed[*backuppb.DataFileInfo]
+type FileIndex = iter.Indexed[*pb.DataFileInfo]
 
 // FileIndexIter is the type of iterator of logical data file with index from physical data file.
 type FileIndexIter = iter.TryNextor[FileIndex]
@@ -75,10 +75,10 @@
 		path string,
 		offset uint64,
 		length uint64,
-		compressionType backuppb.CompressionType,
+		compressionType pb.CompressionType,
 		storage storage.ExternalStorage,
 	) ([]byte, error)
-	ParseToMetadata(rawMetaData []byte) (*backuppb.Metadata, error)
+	ParseToMetadata(rawMetaData []byte) (*pb.Metadata, error)
 }
 
 // LogFileManager is the manager for log files of a certain restoration,
@@ -184,13 +184,8 @@
 	if err != nil {
 		return nil, err
 	}
-<<<<<<< HEAD
-	filtered := iter.FilterOut(it, func(metadata *pb.Metadata) bool {
-		return restoreTS < metadata.MinTs || metadata.MaxTs < rc.shiftStartTS
-=======
 	filtered := iter.FilterOut(it, func(metaname *MetaName) bool {
 		return restoreTS < metaname.meta.MinTs || metaname.meta.MaxTs < rc.shiftStartTS
->>>>>>> e60a3768
 	})
 	return filtered, nil
 }
@@ -209,11 +204,7 @@
 		return nil, err
 	}
 	namesIter := iter.FromSlice(names)
-<<<<<<< HEAD
-	readMeta := func(ctx context.Context, name string) (*pb.Metadata, error) {
-=======
 	readMeta := func(ctx context.Context, name string) (*MetaName, error) {
->>>>>>> e60a3768
 		f, err := s.ReadFile(ctx, name)
 		if err != nil {
 			return nil, errors.Annotatef(err, "failed during reading file %s", name)
@@ -231,31 +222,6 @@
 	return reader, nil
 }
 
-<<<<<<< HEAD
-func (rc *LogFileManager) FilterDataFiles(ms MetaIter) LogIter {
-	return iter.FlatMap(ms, func(m *pb.Metadata) LogIter {
-		return iter.FlatMap(iter.Enumerate(iter.FromSlice(m.FileGroups)), func(gi iter.Indexed[*pb.DataFileGroup]) LogIter {
-			return iter.Map(
-				iter.FilterOut(iter.Enumerate(iter.FromSlice(gi.Item.DataFilesInfo)), func(di iter.Indexed[*pb.DataFileInfo]) bool {
-					// Modify the data internally, a little hacky.
-					if m.MetaVersion > pb.MetaVersion_V1 {
-						di.Item.Path = gi.Item.Path
-					}
-					return di.Item.IsMeta || rc.ShouldFilterOut(di.Item)
-				}),
-				func(di iter.Indexed[*pb.DataFileInfo]) *LogDataFileInfo {
-					return &LogDataFileInfo{
-						DataFileInfo: di.Item,
-
-						// Since there is a `datafileinfo`, the length of `m.FileGroups`
-						// must be larger than 0. So we use the first group's name as
-						// metadata's unique key.
-						MetaDataGroupName:   m.FileGroups[0].Path,
-						OffsetInMetaGroup:   gi.Index,
-						OffsetInMergedGroup: di.Index,
-					}
-				},
-=======
 func (rc *LogFileManager) FilterDataFiles(m MetaNameIter) LogIter {
 	ms := rc.withmigrations.Metas(m)
 	return iter.FlatMap(ms, func(m *MetaWithMigrations) LogIter {
@@ -265,7 +231,7 @@
 				gim.Logicals(iter.Enumerate(iter.FromSlice(gim.physical.Item.DataFilesInfo))),
 				func(di FileIndex) bool {
 					// Modify the data internally, a little hacky.
-					if m.meta.MetaVersion > backuppb.MetaVersion_V1 {
+					if m.meta.MetaVersion > pb.MetaVersion_V1 {
 						di.Item.Path = gim.physical.Item.Path
 					}
 					return di.Item.IsMeta || rc.ShouldFilterOut(di.Item)
@@ -282,7 +248,6 @@
 					OffsetInMergedGroup: di.Index,
 				}
 			},
->>>>>>> e60a3768
 			)
 		})
 	})
@@ -349,21 +314,12 @@
 	return l, nil
 }
 
-<<<<<<< HEAD
-func (rc *LogFileManager) FilterMetaFiles(ms MetaIter) MetaGroupIter {
-	return iter.FlatMap(ms, func(m Meta) MetaGroupIter {
-		return iter.Map(iter.FromSlice(m.FileGroups), func(g *pb.DataFileGroup) DDLMetaGroup {
+func (rc *LogFileManager) FilterMetaFiles(ms MetaNameIter) MetaGroupIter {
+	return iter.FlatMap(ms, func(m *MetaName) MetaGroupIter {
+		return iter.Map(iter.FromSlice(m.meta.FileGroups), func(g *pb.DataFileGroup) DDLMetaGroup {
 			metas := iter.FilterOut(iter.FromSlice(g.DataFilesInfo), func(d Log) bool {
 				// Modify the data internally, a little hacky.
-				if m.MetaVersion > pb.MetaVersion_V1 {
-=======
-func (rc *LogFileManager) FilterMetaFiles(ms MetaNameIter) MetaGroupIter {
-	return iter.FlatMap(ms, func(m *MetaName) MetaGroupIter {
-		return iter.Map(iter.FromSlice(m.meta.FileGroups), func(g *backuppb.DataFileGroup) DDLMetaGroup {
-			metas := iter.FilterOut(iter.FromSlice(g.DataFilesInfo), func(d Log) bool {
-				// Modify the data internally, a little hacky.
-				if m.meta.MetaVersion > backuppb.MetaVersion_V1 {
->>>>>>> e60a3768
+				if m.meta.MetaVersion > pb.MetaVersion_V1 {
 					d.Path = g.Path
 				}
 				return !d.IsMeta || rc.ShouldFilterOut(d)
