--- conflicted
+++ resolved
@@ -2713,7 +2713,6 @@
 	}
 }
 
-<<<<<<< HEAD
 func TestAppendingMigs(t *testing.T) {
 	s := tmp(t)
 	ctx := context.Background()
@@ -2792,7 +2791,8 @@
 	require.Len(t, res.Warnings, 1)
 	require.ErrorContains(t, res.Warnings[0], "aborted")
 	require.Empty(t, effs)
-=======
+}
+  
 func TestUnsupportedVersion(t *testing.T) {
 	s := tmp(t)
 	m := mig(mVersion(backuppb.MigrationVersion(65535)))
@@ -2809,5 +2809,4 @@
 	mig := NewMigration()
 	require.Contains(t, mig.Creator, "br")
 	require.Equal(t, mig.Version, SupportedMigVersion)
->>>>>>> 924784aa
 }