--- conflicted
+++ resolved
@@ -959,15 +959,10 @@
 	result := MigratedTo{
 		NewBase: NewMigration(),
 	}
-<<<<<<< HEAD
-	// Fills: EditMeta for new Base.
 	m.processMetaEdits(ctx, mig, &result)
 	m.processCompactions(ctx, mig, &result)
 	m.processDestroyPrefixes(ctx, mig, &result)
 	m.processExtFullBackup(ctx, mig, &result)
-=======
-	// Fills: TruncatedTo, Compactions, DesctructPrefix.
->>>>>>> cea46f17
 	if !opt.skipTruncateLog {
 		m.processTruncatedTo(ctx, mig, &result)
 	}
@@ -991,14 +986,8 @@
 	return m.s.Rename(ctx, path.Join(m.prefix, baseTmp), path.Join(m.prefix, baseMigrationName))
 }
 
-<<<<<<< HEAD
 // processMetaEdits applies the modification to the meta files in the storage.
 func (m MigrationExt) processMetaEdits(ctx context.Context, mig *pb.Migration, out *MigratedTo) {
-=======
-// doMetaEdits applies the modification to the meta files in the storage.
-// This will delete data files firstly. Make sure the new BASE was persisted before calling this.
-func (m MigrationExt) doMetaEdits(ctx context.Context, mig *pb.Migration, out *MigratedTo) {
->>>>>>> cea46f17
 	m.Hooks.StartHandlingMetaEdits(mig.EditMeta)
 
 	handleAMetaEdit := func(medit *pb.MetaEdit) {
