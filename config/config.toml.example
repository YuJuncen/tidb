# TiDB Configuration.

# TiDB server host.
host = "0.0.0.0"

# tidb server advertise IP.
advertise-address = ""

# TiDB server port.
port = 4000

# Registered store name, [tikv, unistore]
store = "unistore"

# TiDB storage path.
path = "/tmp/tidb"

# The socket file to use for connection.
socket = ""

# Run ddl worker on this tidb-server.
run-ddl = true

# Schema lease duration, very dangerous to change only if you know what you do.
lease = "45s"

# When create table, split a separated region for it. It is recommended to
# turn off this option if there will be a large number of tables created.
split-table = true

# The limit of concurrent executed sessions.
token-limit = 1000

# The maximum memory available for a single SQL statement. Default: 1GB
mem-quota-query = 1073741824

# The maximum number available of a NLJ cache for a single SQL statement. Default: 20MB
nested-loop-join-cache-capacity = 20971520

# Controls whether to enable the temporary storage for some operators when a single SQL statement exceeds the memory quota specified by mem-quota-query.
oom-use-tmp-storage = true

# Specifies the temporary storage path for some operators when a single SQL statement exceeds the memory quota specified by mem-quota-query.
# It defaults to a generated directory in `<TMPDIR>/<os/user.Current().Uid>_tidb/` if it is unset.
# It only takes effect when `oom-use-tmp-storage` is `true`.
# tmp-storage-path = "/tmp/<os/user.Current().Uid>_tidb/MC4wLjAuMDo0MDAwLzAuMC4wLjA6MTAwODA=/tmp-storage"

# Specifies the maximum use of temporary storage (bytes) for all active queries when `oom-use-tmp-storage` is enabled.
# If the `tmp-storage-quota` exceeds the capacity of the temporary storage directory, tidb-server would return an error and exit.
# The default value of tmp-storage-quota is under 0 which means tidb-server wouldn't check the capacity.
tmp-storage-quota = -1

# Specifies what operation TiDB performs when a single SQL statement exceeds the memory quota specified by mem-quota-query and cannot be spilled over to disk.
# Valid options: ["log", "cancel"]
oom-action = "cancel"

# Enable coprocessor streaming.
enable-streaming = false

# Enable batch commit for the DMLs.
enable-batch-dml = false

# Set system variable 'lower_case_table_names'
lower-case-table-names = 2

# Make "kill query" behavior compatible with MySQL. It's not recommend to
# turn on this option when TiDB server is behind a proxy.
compatible-kill-query = false

# check mb4 value in utf8 is used to control whether to check the mb4 characters when the charset is utf8.
check-mb4-value-in-utf8 = true

# treat-old-version-utf8-as-utf8mb4 use for upgrade compatibility. Set to true will treat old version table/column UTF8 charset as UTF8MB4.
treat-old-version-utf8-as-utf8mb4 = true

# max-index-length is used to deal with compatibility issues from v3.0.7 and previous version upgrades. It can only be in [3072, 3072*4].
max-index-length = 3072

# enable-table-lock is used to control table lock feature. Default is false, indicate the table lock feature is disabled.
enable-table-lock = false

# delay-clean-table-lock is used to control the time (Milliseconds) of delay before unlock the table in the abnormal situation.
delay-clean-table-lock = 0

# Maximum number of the splitting region, which is used by the split region statement.
split-region-max-num = 1000

# alter-primary-key is used to control alter primary key feature. Default is false, indicate the alter primary key feature is disabled.
# If it is true, we can add the primary key by "alter table". However, if a table already exists before the switch is turned true and the data type of its primary key column is an integer,
# the primary key cannot be dropped.
alter-primary-key = false

# server-version is used to change the version string of TiDB in the following scenarios:
# 1. the server version returned by builtin-function `VERSION()`.
# 2. the server version filled in handshake packets of MySQL Connection Protocol, see https://dev.mysql.com/doc/internals/en/connection-phase-packets.html#packet-Protocol::Handshake for more details.
# if server-version = "", the default value(original TiDB version string) is used.
server-version = ""

# repair mode is used to repair the broken table meta in TiKV in extreme cases.
repair-mode = false

# Repair table list is used to list the tables in repair mode with the format like ["db.table",].
# In repair mode, repairing table which is not in repair list will get wrong database or wrong table error.
repair-table-list = []

# The maximum permitted number of simultaneous client connections. When the value is 0, the number of connections is unlimited.
max-server-connections = 0

# Whether new collations are enabled, as indicated by its name, this configuration entry take effect ONLY when a TiDB cluster bootstraps for the first time.
new_collations_enabled_on_first_bootstrap = false

<<<<<<< HEAD
# Don't register information of this TiDB to etcd, so this instance of TiDB won't appear in the services like dashboard.
# This option is useful when you want to embed TiDB into your service(i.e. use TiDB as a library).
# *If you want to start a TiDB service, NEVER enable this.*
skip-register-to-dashboard = false
=======
# When enabled, usage data (for example, instance versions) will be reported to PingCAP periodically for user experience analytics.
# If this config is set to `false` on all TiDB servers, telemetry will be always disabled regardless of the value of the global variable `tidb_enable_telemetry`.
# See PingCAP privacy policy for details: https://pingcap.com/en/privacy-policy/
enable-telemetry = true
>>>>>>> 2acd1f26

[log]
# Log level: debug, info, warn, error, fatal.
level = "info"

# Log format, one of json, text, console.
format = "text"

# Enable automatic timestamps in log output, if not set, it will be defaulted to true.
# enable-timestamp = true

# Enable annotating logs with the full stack error message, if not set, it will be defaulted to false.
# enable-error-stack = false

# Whether to enable slow query log.
enable-slow-log = true

# Stores slow query log into separated files.
slow-query-file = "tidb-slow.log"

# Queries with execution time greater than this value will be logged. (Milliseconds)
slow-threshold = 300

# record-plan-in-slow-log is used to enable record query plan in slow log.
# 0 is disable. 1 is enable.
record-plan-in-slow-log = 1

# Queries with internal result greater than this value will be logged.
expensive-threshold = 10000

# Maximum query length recorded in log.
query-log-max-len = 4096

# File logging.
[log.file]
# Log file name.
filename = ""

# Max log file size in MB (upper limit to 4096MB).
max-size = 300

# Max log file keep days. No clean up by default.
max-days = 0

# Maximum number of old log files to retain. No clean up by default.
max-backups = 0

[security]
# Path of file that contains list of trusted SSL CAs for connection with mysql client.
ssl-ca = ""

# Path of file that contains X509 certificate in PEM format for connection with mysql client.
ssl-cert = ""

# Path of file that contains X509 key in PEM format for connection with mysql client.
ssl-key = ""

# Path of file that contains list of trusted SSL CAs for connection with cluster components.
cluster-ssl-ca = ""

# Path of file that contains X509 certificate in PEM format for connection with cluster components.
cluster-ssl-cert = ""

# Path of file that contains X509 key in PEM format for connection with cluster components.
cluster-ssl-key = ""

[status]
# If enable status report HTTP service.
report-status = true

# TiDB status host.
status-host = "0.0.0.0"

## status-host is the HTTP address for reporting the internal status of a TiDB server, for example:
## API for prometheus: http://${status-host}:${status_port}/metrics
## API for pprof:      http://${status-host}:${status_port}/debug/pprof
# TiDB status port.
status-port = 10080

# Prometheus pushgateway address, leaves it empty will disable push to pushgateway.
metrics-addr = ""

# Prometheus client push interval in second, set \"0\" to disable push to pushgateway.
metrics-interval = 15

# Record statements qps by database name if it is enabled.
record-db-qps = false

[performance]
# Max CPUs to use, 0 use number of CPUs in the machine.
max-procs = 0

# Memory size quota for tidb server, 0 means unlimited
server-memory-quota = 0

# StmtCountLimit limits the max count of statement inside a transaction.
stmt-count-limit = 5000

# Set keep alive option for tcp connection.
tcp-keep-alive = true

# Whether support cartesian product.
cross-join = true

# Stats lease duration, which influences the time of analyze and stats load.
stats-lease = "3s"

# Run auto analyze worker on this tidb-server.
run-auto-analyze = true

# Probability to use the query feedback to update stats, 0.0 or 1.0 for always false/true.
feedback-probability = 0.05

# The max number of query feedback that cache in memory.
query-feedback-limit = 1024

# Pseudo stats will be used if the ratio between the modify count and
# row count in statistics of a table is greater than it.
pseudo-estimate-ratio = 0.8

# Force the priority of all statements in a specified priority.
# The value could be "NO_PRIORITY", "LOW_PRIORITY", "HIGH_PRIORITY" or "DELAYED".
force-priority = "NO_PRIORITY"

# Bind info lease duration, which influences the duration of loading bind info and handling invalid bind.
bind-info-lease = "3s"

# Whether support pushing down aggregation with distinct to cop task
distinct-agg-push-down = false

# The limitation of the size in byte for the entries in one transaction.
# If using TiKV as the storage, the entry represents a key/value pair.
# NOTE: If binlog is enabled with Kafka (e.g. arbiter cluster),
# this value should be less than 1073741824(1G) because this is the maximum size that can be handled by Kafka.
# If binlog is disabled or binlog is enabled without Kafka, this value should be less than 10737418240(10G).
txn-total-size-limit = 104857600

# The max number of running concurrency two phase committer request for an SQL.
committer-concurrency = 16

# max lifetime of transaction ttl manager.
max-txn-ttl = 600000

# the interval duration between two memory profile into global tracker
mem-profile-interval = "1m"

[proxy-protocol]
# PROXY protocol acceptable client networks.
# Empty string means disable PROXY protocol, * means all networks.
networks = ""

# PROXY protocol header read timeout, unit is second
header-timeout = 5

[prepared-plan-cache]
enabled = false
capacity = 100
memory-guard-ratio = 0.1

[opentracing]
# Enable opentracing.
enable = false

# Whether to enable the rpc metrics.
rpc-metrics = false

[opentracing.sampler]
# Type specifies the type of the sampler: const, probabilistic, rateLimiting, or remote
type = "const"

# Param is a value passed to the sampler.
# Valid values for Param field are:
# - for "const" sampler, 0 or 1 for always false/true respectively
# - for "probabilistic" sampler, a probability between 0 and 1
# - for "rateLimiting" sampler, the number of spans per second
# - for "remote" sampler, param is the same as for "probabilistic"
# and indicates the initial sampling rate before the actual one
# is received from the mothership
param = 1.0

# SamplingServerURL is the address of jaeger-agent's HTTP sampling server
sampling-server-url = ""

# MaxOperations is the maximum number of operations that the sampler
# will keep track of. If an operation is not tracked, a default probabilistic
# sampler will be used rather than the per operation specific sampler.
max-operations = 0

# SamplingRefreshInterval controls how often the remotely controlled sampler will poll
# jaeger-agent for the appropriate sampling strategy.
sampling-refresh-interval = 0

[opentracing.reporter]
# QueueSize controls how many spans the reporter can keep in memory before it starts dropping
# new spans. The queue is continuously drained by a background go-routine, as fast as spans
# can be sent out of process.
queue-size = 0

# BufferFlushInterval controls how often the buffer is force-flushed, even if it's not full.
# It is generally not useful, as it only matters for very low traffic services.
buffer-flush-interval = 0

# LogSpans, when true, enables LoggingReporter that runs in parallel with the main reporter
# and logs all submitted spans. Main Configuration.Logger must be initialized in the code
# for this option to have any effect.
log-spans = false

#  LocalAgentHostPort instructs reporter to send spans to jaeger-agent at this address
local-agent-host-port = ""

[tikv-client]
# Max gRPC connections that will be established with each tikv-server.
grpc-connection-count = 4

# After a duration of this time in seconds if the client doesn't see any activity it pings
# the server to see if the transport is still alive.
grpc-keepalive-time = 10

# After having pinged for keepalive check, the client waits for a duration of Timeout in seconds
# and if no activity is seen even after that the connection is closed.
grpc-keepalive-timeout = 3

# Max time for commit command, must be twice bigger than raft election timeout.
commit-timeout = "41s"

# Max batch size in gRPC.
max-batch-size = 128
# Overload threshold of TiKV.
overload-threshold = 200
# Max batch wait time in nanosecond to avoid waiting too long. 0 means disable this feature.
max-batch-wait-time = 0
# Batch wait size, to avoid waiting too long.
batch-wait-size = 8

# Enable chunk encoded data for coprocessor requests.
enable-chunk-rpc = true

# If a Region has not been accessed for more than the given duration (in seconds), it
# will be reloaded from the PD.
region-cache-ttl = 600

# store-limit is used to restrain TiDB from sending request to some stores which is up to the limit.
# If a store has been up to the limit, it will return error for the successive request in same store.
# default 0 means shutting off store limit.
store-limit = 0

# store-liveness-timeout is used to control timeout for store liveness after sending request failed.
store-liveness-timeout = "120s"

[tikv-client.copr-cache]
# Whether to enable the copr cache. The copr cache saves the result from TiKV Coprocessor in the memory and
# reuses the result when corresponding data in TiKV is unchanged, on a region basis.
enable = true

# The capacity in MB of the cache.
capacity-mb = 1000.0

# Only cache requests whose result set is small.
admission-max-result-mb = 10.0
# Only cache requests takes notable time to process.
admission-min-process-ms = 5

[binlog]
# enable to write binlog.
# NOTE: If binlog is enabled with Kafka (e.g. arbiter cluster),
# txn-total-size-limit should be less than 1073741824(1G) because this is the maximum size that can be handled by Kafka.
enable = false

# WriteTimeout specifies how long it will wait for writing binlog to pump.
write-timeout = "15s"

# If IgnoreError is true, when writing binlog meets error, TiDB would stop writing binlog,
# but still provide service.
ignore-error = false

# use socket file to write binlog, for compatible with kafka version tidb-binlog.
binlog-socket = ""

# the strategy for sending binlog to pump, value can be "range" or "hash" now.
strategy = "range"

[pessimistic-txn]
# enable pessimistic transaction.
enable = true

# max retry count for a statement in a pessimistic transaction.
max-retry-count = 256

[stmt-summary]
# enable statement summary.
enable = true

# enable statement summary for TiDB internal query, default is false.
enable-internal-query = false

# max number of statements kept in memory.
max-stmt-count = 200

# max length of displayed normalized sql and sample sql.
max-sql-length = 4096

# the refresh interval of statement summary, it's counted in seconds.
refresh-interval = 1800

# the maximum history size of statement summary.
history-size = 24

# experimental section controls the features that are still experimental: their semantics,
# interfaces are subject to change, using these features in the production environment is not recommended.
[experimental]
# enable creating expression index.
allow-expression-index = false

# server level isolation read by engines and labels
[isolation-read]
# engines means allow the tidb server read data from which types of engines. options: "tikv", "tiflash", "tidb".
engines = ["tikv", "tiflash", "tidb"]<|MERGE_RESOLUTION|>--- conflicted
+++ resolved
@@ -109,17 +109,15 @@
 # Whether new collations are enabled, as indicated by its name, this configuration entry take effect ONLY when a TiDB cluster bootstraps for the first time.
 new_collations_enabled_on_first_bootstrap = false
 
-<<<<<<< HEAD
 # Don't register information of this TiDB to etcd, so this instance of TiDB won't appear in the services like dashboard.
 # This option is useful when you want to embed TiDB into your service(i.e. use TiDB as a library).
 # *If you want to start a TiDB service, NEVER enable this.*
 skip-register-to-dashboard = false
-=======
+
 # When enabled, usage data (for example, instance versions) will be reported to PingCAP periodically for user experience analytics.
 # If this config is set to `false` on all TiDB servers, telemetry will be always disabled regardless of the value of the global variable `tidb_enable_telemetry`.
 # See PingCAP privacy policy for details: https://pingcap.com/en/privacy-policy/
 enable-telemetry = true
->>>>>>> 2acd1f26
 
 [log]
 # Log level: debug, info, warn, error, fatal.
